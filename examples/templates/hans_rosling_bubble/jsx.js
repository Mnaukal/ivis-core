<<<<<<< HEAD
'use strict';

import React, {Component} from "react";
import {BubblePlot, TimeContext, TimeRangeSelector, IntervalSpec} from "ivis";
import * as d3Format from "d3-format";

export default class HansRoslingBubblePlot extends Component {
    constructor(props) {
        super(props);
    }

    render() {
        const cnf = {
            signalSets: [{
                cid: "top:gapminder",
                x_sigCid: "fertility_rate",
                y_sigCid: "life_expectancy",
                colorDiscrete_sigCid: "region",
                dotSize_sigCid: "population",
                tsSigCid: "year",
                label_sigCid: "country",
                tooltipLabels: {
                    x_label: null,
                    y_label: null,
                    color_label: null,
                    dotSize_label: p => "Population: " + d3Format.format(",")(p)
                },
                dotGlobalShape: "none"
            }]
        };

        return (
            <TimeContext initialIntervalSpec={new IntervalSpec("1953-10-30", "1966-04-01", null, null)}>
                <TimeRangeSelector/>
                <BubblePlot
                    config={cnf}
                    height={600}
                    margin={{ left: 45, right: 5, top: 5, bottom: 40 }}
                    maxDotCount={200}
                    maxDotSize={30}
                    minDotSizeValue={0}
                    colorValues={["europe", "americas", "africa", "asia"]}
                    xMinValue={0.5}
                    xMaxValue={8.7}
                    yMinValue={20}
                    yMaxValue={87}
                    xAxisLabel={"Fertility rate"}
                    yAxisLabel={"Life expectancy"}
                    withToolbar={false}
                    zoomLevelMax={3}
                    highlightDotSize={1}
                />
            </TimeContext>
        );
    }
=======
'use strict';

import React, {Component} from "react";
import {BubblePlot, TimeContext, TimeRangeSelector, IntervalSpec} from "ivis";

export default class HansRoslingBubblePlot extends Component {
    constructor(props) {
        super(props);
    }

    render() {
        const cnf = {
            signalSets: [{
                cid: "top:gapminder",
                x_sigCid: "fertility_rate",
                y_sigCid: "life_expectancy",
                colorDiscrete_sigCid: "region",
                dotSize_sigCid: "population",
                tsSigCid: "year",
                label_sigCid: "country",
                label: null,
                x_label: null,
                y_label: null,
                color_label: null,
                dotSize_label: "Population",
                dotGlobalShape: "none"
            }]
        };

        return (
            <TimeContext initialIntervalSpec={new IntervalSpec("1953-10-30", "1966-04-01", null, null)}>
                <TimeRangeSelector/>
                <BubblePlot
                    config={cnf}
                    height={600}
                    margin={{ left: 25, right: 5, top: 5, bottom: 20 }}
                    maxDotCount={200}
                    maxDotSize={30}
                    minDotSizeValue={0}
                    colorValues={["europe", "americas", "africa", "asia"]}
                    xMin={0.5}
                    xMax={8.7}
                    yMin={20}
                    yMax={87}
                    withToolbar={false}
                    zoomLevelMax={3}
                    highlightDotSize={1}
                />
            </TimeContext>
        );
    }
>>>>>>> dcf32be8
}<|MERGE_RESOLUTION|>--- conflicted
+++ resolved
@@ -1,4 +1,3 @@
-<<<<<<< HEAD
 'use strict';
 
 import React, {Component} from "react";
@@ -54,57 +53,4 @@
             </TimeContext>
         );
     }
-=======
-'use strict';
-
-import React, {Component} from "react";
-import {BubblePlot, TimeContext, TimeRangeSelector, IntervalSpec} from "ivis";
-
-export default class HansRoslingBubblePlot extends Component {
-    constructor(props) {
-        super(props);
-    }
-
-    render() {
-        const cnf = {
-            signalSets: [{
-                cid: "top:gapminder",
-                x_sigCid: "fertility_rate",
-                y_sigCid: "life_expectancy",
-                colorDiscrete_sigCid: "region",
-                dotSize_sigCid: "population",
-                tsSigCid: "year",
-                label_sigCid: "country",
-                label: null,
-                x_label: null,
-                y_label: null,
-                color_label: null,
-                dotSize_label: "Population",
-                dotGlobalShape: "none"
-            }]
-        };
-
-        return (
-            <TimeContext initialIntervalSpec={new IntervalSpec("1953-10-30", "1966-04-01", null, null)}>
-                <TimeRangeSelector/>
-                <BubblePlot
-                    config={cnf}
-                    height={600}
-                    margin={{ left: 25, right: 5, top: 5, bottom: 20 }}
-                    maxDotCount={200}
-                    maxDotSize={30}
-                    minDotSizeValue={0}
-                    colorValues={["europe", "americas", "africa", "asia"]}
-                    xMin={0.5}
-                    xMax={8.7}
-                    yMin={20}
-                    yMax={87}
-                    withToolbar={false}
-                    zoomLevelMax={3}
-                    highlightDotSize={1}
-                />
-            </TimeContext>
-        );
-    }
->>>>>>> dcf32be8
 }