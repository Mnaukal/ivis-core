'use strict';

const TaskType = {
<<<<<<< HEAD
    NUMPY: 'numpy',
    PYTHON: 'python',
    ENERGY_PLUS: 'energy_plus'
=======
    PYTHON: 'python',
>>>>>>> fbb12483
};

if (Object.freeze) {
    Object.freeze(TaskType)
}

const PythonSubtypes = {
    ENERGY_PLUS: 'energy_plus',
    NUMPY: 'numpy'
};

if (Object.freeze) {
    Object.freeze(PythonSubtypes)
}

const subtypesByType = {
    [TaskType.PYTHON]: PythonSubtypes
};

const defaultPythonLibs = ['elasticsearch'];

const taskSubtypeSpecs = {
    [TaskType.PYTHON]: {
        libs: defaultPythonLibs,
        [PythonSubtypes.ENERGY_PLUS]: {
            label: 'EnergyPlus task',
            libs: [...defaultPythonLibs, 'eppy', 'requests']
        },
        [PythonSubtypes.NUMPY]: {
            label: 'Numpy task',
            libs: [...defaultPythonLibs, 'numpy', 'dtw']
        }
    }
};

const BuildState = {
    SCHEDULED: 0,
    PROCESSING: 1,
    FINISHED: 2,
    FAILED: 3,
    UNINITIALIZED: 4,
    INITIALIZING: 5
};

if (Object.freeze) {
    Object.freeze(BuildState)
}

const TaskSource = {
    USER: 'user',
    BUILTIN: 'builtin',
    BUILTIN_ADJACENT: 'builtin_adjacent'
};

if (Object.freeze) {
    Object.freeze(BuildState)
}

function getFinalStates() {
    return [BuildState.FINISHED, BuildState.FAILED, BuildState.UNINITIALIZED];
}

function getTransitionStates() {
    return [BuildState.INITIALIZING, BuildState.PROCESSING, BuildState.SCHEDULED];
}

function isTransitionState(state) {
    return getTransitionStates().includes(state);
}

function getSpecsForType(type, subtype = null) {
    const spec = taskSubtypeSpecs[type];

    if (!spec) {
        return null;
    }

    if (subtype) {
        return spec[subtype] ? spec[subtype] : null;
    }

    return spec;
}

module.exports = {
    TaskType,
    subtypesByType,
    taskSubtypeSpecs,
    BuildState,
    TaskSource,
    getFinalStates,
    getTransitionStates,
    isTransitionState
};<|MERGE_RESOLUTION|>--- conflicted
+++ resolved
@@ -1,13 +1,7 @@
 'use strict';
 
 const TaskType = {
-<<<<<<< HEAD
-    NUMPY: 'numpy',
     PYTHON: 'python',
-    ENERGY_PLUS: 'energy_plus'
-=======
-    PYTHON: 'python',
->>>>>>> fbb12483
 };
 
 if (Object.freeze) {
