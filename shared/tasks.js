--- conflicted
+++ resolved
@@ -10,11 +10,8 @@
     ENERGY_PLUS: 'energy_plus',
     NUMPY: 'numpy',
     PANDAS: 'pandas',
-<<<<<<< HEAD
-    NEURAL_NETWORK: 'neural_network'
-=======
-    ARIMA: 'arima'
->>>>>>> 7dfe6140
+    NEURAL_NETWORK: 'neural_network',
+    ARIMA: 'arima',
 };
 
 // File name of every build output
