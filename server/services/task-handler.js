--- conflicted
+++ resolved
@@ -11,15 +11,9 @@
 const moment = require('moment');
 const getTaskBuildOutputDir = require('../lib/task-handler').getTaskBuildOutputDir;
 const {getAdminContext} = require('../lib/context-helpers');
-<<<<<<< HEAD
-const createSigSet = require('../models/signal-sets').create;
-const createSignal = require('../models/signals').create;
-const {resolveAbs, getFieldsetPrefix} = require('../../shared/templates');
-=======
 const createSigSet = require('../models/signal-sets').createTx;
 const createSignal = require('../models/signals').createTx;
 const {resolveAbs, getFieldsetPrefix} = require('../../shared/param-types-helpers');
->>>>>>> fbb12483
 
 const es = require('../lib/elasticsearch');
 const STATE_FIELD = require('../lib/task-handler').esConstants.STATE_FIELD;
@@ -46,22 +40,6 @@
 const handlers = new Map();
 handlers.set(TaskType.PYTHON, pythonHandler);
 
-<<<<<<< HEAD
-const numpyHandler = {
-    ...pythonHandler,
-    init: (id, code, destDir, onSuccess, onFail) => pythonHandler.initType(TaskType.NUMPY, id, code, destDir, onSuccess, onFail)
-};
-
-const energyHandler= {
-    ...pythonHandler,
-    init: (id, code, destDir, onSuccess, onFail) => pythonHandler.initType(TaskType.ENERGY_PLUS, id, code, destDir, onSuccess, onFail)
-};
-
-handlers.set(TaskType.NUMPY, numpyHandler);
-handlers.set(TaskType.ENERGY_PLUS, energyHandler);
-
-=======
->>>>>>> fbb12483
 const events = require('events');
 const emitter = new events.EventEmitter();
 
@@ -192,10 +170,7 @@
 
 /**
  * Prepare entities specifications for a job, like index name in es.
-<<<<<<< HEAD
-=======
  * @param job
->>>>>>> fbb12483
  * @param jobParams Stored job parameters
  * @param taskParams Set task parameters
  * @returns {Promise<void>}
@@ -214,7 +189,6 @@
         const path = abs.split('/');
         // Path always starts with slash
         for (let i = 1; i < path.length; i++) {
-<<<<<<< HEAD
 
             if (path[i] === '') {
                 continue;
@@ -226,19 +200,6 @@
                 walker = walker[path[i]];
             }
 
-=======
-
-            if (path[i] === '') {
-                continue;
-            }
-
-            if (path[i].charAt(0) === '[') {
-                walker = walker[path[i].slice(1, -1)];
-            } else {
-                walker = walker[path[i]];
-            }
-
->>>>>>> fbb12483
             if (!walker) {
                 throw new Error(`Reference ${ref} not valid`);
             }
@@ -247,13 +208,6 @@
         return walker;
     }
 
-<<<<<<< HEAD
-    // Walks all subtrees of params and gets info for signals and signalSets found
-    async function loadFromParams(prefix, jobParamSpec, params) {
-
-        for (let param of params) {
-
-=======
     async function addAllSignalsOfSignalSet(signalSet) {
 
         if (!entities.signals[signalSet.cid]) {
@@ -289,7 +243,6 @@
 
         for (let param of taskParamsSpec) {
 
->>>>>>> fbb12483
             /* TODO check whether param can be undefined, if not throw error here for unspecified one
             let paramValue = jobParams[param.id];
             if (paramValue === undefined){
@@ -300,29 +253,6 @@
             switch (param.type) {
                 case 'signalSet': {
 
-<<<<<<< HEAD
-                    const cid = jobParamSpec[param.id];
-
-                    if (!cid) {
-                        throw new Error(`Job doesn't specify parameter ${param.id}.`);
-                    }
-
-                    if (entities.signalSets[cid]) {
-                        // info already stored
-                        continue;
-                    }
-
-                    const sigSet = await knex('signal_sets').where({cid: cid}).first();
-                    if (!sigSet) {
-                        throw new Error(`Set with cid ${cid} not found.`);
-                    }
-
-                    entities.signalSets[cid] = {
-                        index: getIndexName(sigSet),
-                        name: sigSet.name,
-                        namespace: sigSet.namespace
-                    };
-=======
                     const signalSetCid = jobParamsSpec[param.id];
 
                     if (!signalSetCid) {
@@ -347,7 +277,6 @@
                         await addAllSignalsOfSignalSet(signalSet);
                     }
 
->>>>>>> fbb12483
                     break;
                 }
 
@@ -358,22 +287,13 @@
                         throw new Error(`Signal set's cid for parameter ${param.id} not specified.`);
                     }
 
-<<<<<<< HEAD
-                    const sigCid = jobParamSpec[param.id];
-                    if (!sigCid) {
-=======
                     const signalCid = jobParamsSpec[param.id];
                     if (!signalCid) {
->>>>>>> fbb12483
                         throw new Error(`Signal's cid for parameter ${param.id} not specified.`);
                     }
 
                     if (entities.signals[signalSetCid]) {
-<<<<<<< HEAD
-                        if (entities.signals[signalSetCid][sigCid]) {
-=======
                         if (entities.signals[signalSetCid][signalCid]) {
->>>>>>> fbb12483
                             // info already stored
                             continue;
                         }
@@ -381,47 +301,25 @@
                         entities.signals[signalSetCid] = {};
                     }
 
-<<<<<<< HEAD
-                    const sigSet = await knex('signal_sets').select('id').where({cid: signalSetCid}).first();
-                    if (!sigSet) {
-=======
                     const signalSet = await knex('signal_sets').select('id').where({cid: signalSetCid}).first();
                     if (!signalSet) {
->>>>>>> fbb12483
                         throw new Error(`Signal set with cid ${param.cid} not found.`);
                     }
 
 
-<<<<<<< HEAD
-                    const sig = await knex('signals').where({cid: sigCid, set: sigSet.id}).first();
-                    if (!sig) {
-                        throw new Error(`Signal with cid ${sigCid} in set ${sigSet.id} not found.`);
-                    }
-
-                    entities.signals[signalSetCid][sigCid] = {
-                        field: getFieldName(sig.id),
-                        name: sig.name,
-                        namespace: sig.namespace
-                    };
-=======
                     const signal = await knex('signals').where({cid: signalCid, set: signalSet.id}).first();
                     if (!signal) {
                         throw new Error(`Signal with cid ${signalCid} in set ${signalSet.id} not found.`);
                     }
 
                     entities.signals[signalSetCid][signalCid] = getSignalEntitySpec(signal);
->>>>>>> fbb12483
                     break;
                 }
 
                 case 'fieldset': {
                     if (param.children) {
                         let idx = 0;
-<<<<<<< HEAD
-                        for (const child of jobParamSpec[param.id]) {
-=======
                         for (const child of jobParamsSpec[param.id]) {
->>>>>>> fbb12483
                             await loadFromParams(getFieldsetPrefix(prefix, param, idx), child, param.children);
                             idx++;
                         }
@@ -434,8 +332,6 @@
             }
 
 
-<<<<<<< HEAD
-=======
         }
     }
 
@@ -445,12 +341,10 @@
     for (const signalSet of ownedSignalSets) {
         if (!entities.signalSets[signalSet.cid]) {
             entities.signalSets[signalSet.cid] = getSignalSetEntitySpec(signalSet);
->>>>>>> fbb12483
         }
         await addAllSignalsOfSignalSet(signalSet);
     }
 
-    await loadFromParams('/', jobParams, taskParams);
     return entities;
 }
 
@@ -945,23 +839,6 @@
             response.id = request.id;
         }
 
-<<<<<<< HEAD
-        if (req.type) {
-            switch (req.type) {
-                case JobMsgType.CREATE_SIGNALS:
-                    if (req.sigSet) {
-                        return await processSetReq(jobId, req.sigSet);
-                    }
-                    break;
-                case  JobMsgType.STORE_STATE:
-                    if (req[STATE_FIELD]) {
-                        await storeRunState(jobId, req[STATE_FIELD]);
-                    }
-                    break;
-                default:
-                    break;
-            }
-=======
     } catch (err) {
         response.error = `Request parsing failed: ${err.message}`;
         return response;
@@ -999,7 +876,6 @@
             default:
                 response.error = "Type not recognized";
                 break;
->>>>>>> fbb12483
         }
     } catch (error) {
         log.warn(LOG_ID, error);
@@ -1073,20 +949,6 @@
 
     try {
         await knex.transaction(async (tx) => {
-<<<<<<< HEAD
-                sigSet.id = await createSigSet(getAdminContext(), sigSet);
-                indexInfo.index = getIndexName(sigSet);
-                indexInfo.type = '_doc';
-
-                indexInfo.fields = {};
-                for (const signal of signals) {
-                    // Here are possible overwrites of input form job
-                    signal.weight_list = 0;
-                    signal.weight_edit = null;
-                    signal.source = SignalSource.JOB;
-                    const sigId = await createSignal(getAdminContext(), sigSet.id, signal);
-                    indexInfo.fields[signal.cid] = getFieldName(sigId);
-=======
             if (signalSets) {
                 if (Array.isArray(signalSets)) {
                     for (let signalSet of signalSets) {
@@ -1094,7 +956,6 @@
                     }
                 } else {
                     esInfo[signalSets.cid] = await createSignalSetWithSignals(tx, signalSets);
->>>>>>> fbb12483
                 }
             }
 
