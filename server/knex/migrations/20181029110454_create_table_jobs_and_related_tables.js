const JOBS_TABLE = 'jobs';
const TASKS_TABLE = 'tasks';
const TASKS_FILES_TABLE = 'files_task_file';
const JOB_ENTITY = 'job';
const TASK_ENTITY = 'task';
const JOB_RUNS = 'job_runs';
const JOB_TRIGGERS = 'job_triggers';

const shareableEntityTypes = [JOB_ENTITY, TASK_ENTITY];

exports.up = (knex, Promise) => (async () => {
    await knex.raw('SET FOREIGN_KEY_CHECKS=0');


    await knex.schema.createTable(TASKS_TABLE, table => {
        table.increments('id').primary();
        table.string('name');
        table.text('description');
        table.string('type').index();
        table.text('settings', 'longtext');
        table.integer('build_state'); /*enum BuildState for tasks*/
        table.text('build_output', 'longtext');
        table.timestamp('created').defaultTo(knex.fn.now());
        table.integer('namespace').unsigned().notNullable().references('namespaces.id');
    });

    await knex.schema.createTable(JOBS_TABLE, table => {
        table.increments('id').primary();
        table.string('name');
        table.text('description');
        table.text('params', 'longtext');
        table.integer('task').unsigned().notNullable().index();
        table.integer('state'); /* enum JobState*/

        // in seconds
        table.integer('trigger');
        // Minimum time gap between runs
        table.integer('min_gap');
        // How long to wait after receiving trigger
        table.integer('delay');
        table.timestamp('created').defaultTo(knex.fn.now());
        table.integer('namespace').unsigned().notNullable().references('namespaces.id');

    });

    await knex.schema.createTable(JOB_TRIGGERS, table => {
        table.integer('job').unsigned().notNullable().references('jobs.id').onDelete('CASCADE').index();
        table.integer('signal_set').unsigned().notNullable().references('signal_sets.id').onDelete('CASCADE').index();
        table.primary(['job', 'signal_set']);
    });

    // Job runs
    await knex.schema.createTable(JOB_RUNS, table => {
        table.increments('id').primary();
        table.integer('job').unsigned().notNullable().references('jobs.id').onDelete('CASCADE').index();
<<<<<<< HEAD
        table.timestamp('started_at').defaultTo(knex.fn.now());
        table.timestamp('finished_at').defaultTo(knex.fn.now());
=======
        table.timestamp('started_at').nullable().defaultTo(null);
        table.timestamp('finished_at').nullable().defaultTo(null);
>>>>>>> 0c678099
        table.integer('status'); /* enum RunStatus*/
        table.text('output', 'longtext');
    });

    // Permissions
    for (const entityType of shareableEntityTypes) {
        await knex.schema
            .createTable(`shares_${entityType}`, table => {
                table.integer('entity').unsigned().notNullable().references(`${entityType}s.id`).onDelete('CASCADE');
                table.integer('user').unsigned().notNullable().references('users.id').onDelete('CASCADE');
                table.string('role', 128).notNullable();
                table.boolean('auto').defaultTo(false);
                table.primary(['entity', 'user']);
            })
            .createTable(`permissions_${entityType}`, table => {
                table.integer('entity').unsigned().notNullable().references(`${entityType}s.id`).onDelete('CASCADE');
                table.integer('user').unsigned().notNullable().references('users.id').onDelete('CASCADE');
                table.string('operation', 128).notNullable();
                table.primary(['entity', 'user', 'operation']);
            });
    }

    await knex.schema.createTable(TASKS_FILES_TABLE, table => {
        table.increments('id').primary();
        table.integer('entity').unsigned().notNullable().references('tasks.id').onDelete('CASCADE');
        table.string('filename');
        table.string('originalname');
        table.string('mimetype');
        table.integer('size');
        table.timestamp('created').defaultTo(knex.fn.now());
    })
        .raw('ALTER TABLE `files_task_file` ADD KEY `originalname` (`entity`,`originalname`)');

    await knex.raw('SET FOREIGN_KEY_CHECKS=1');
})();

exports.down = (knex, Promise) => (async () => {
    await knex.schema.dropTable(JOB_RUNS);
    await knex.schema.dropTable(JOB_TRIGGERS);
    await knex.schema.dropTable(TASKS_FILES_TABLE);
    for (const entityType of shareableEntityTypes) {
        await knex.schema.dropTable(`shares_${entityType}`);
        await knex.schema.dropTable(`permissions_${entityType}`);
    }
    await knex.schema.dropTable(JOBS_TABLE);
})();<|MERGE_RESOLUTION|>--- conflicted
+++ resolved
@@ -53,13 +53,8 @@
     await knex.schema.createTable(JOB_RUNS, table => {
         table.increments('id').primary();
         table.integer('job').unsigned().notNullable().references('jobs.id').onDelete('CASCADE').index();
-<<<<<<< HEAD
-        table.timestamp('started_at').defaultTo(knex.fn.now());
-        table.timestamp('finished_at').defaultTo(knex.fn.now());
-=======
-        table.timestamp('started_at').nullable().defaultTo(null);
+        table.timestamp('started_at').nullable().defaultTo(knex.fn.now());
         table.timestamp('finished_at').nullable().defaultTo(null);
->>>>>>> 0c678099
         table.integer('status'); /* enum RunStatus*/
         table.text('output', 'longtext');
     });
