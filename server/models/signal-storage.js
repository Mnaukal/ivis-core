'use strict';

const config = require('../lib/config');
const knex = require('../lib/knex');
const { SignalType } = require('../../shared/signals');
const indexer = require('../lib/indexers/' + config.indexer);

// FIXME - This should use Redis if paralelized
const existingTables = new Set();
const allowedAggs = new Set(['min', 'max', 'avg']);
const valPrefix = 'val_';

const getTableName = (signalSetCid) => 'signal_set_' + signalSetCid;

const fieldTypes = {
    [SignalType.INTEGER]: 'int',
    [SignalType.LONG]: 'bigint',
    [SignalType.FLOAT]: 'float',
    [SignalType.DOUBLE]: 'double',
    [SignalType.BOOLEAN]: 'tinyint',
    [SignalType.KEYWORD]: 'varchar',
    [SignalType.DATE]: 'date(6)'
};

async function createStorage(cid, aggs) {
    await knex.schema.dropTableIfExists(getTableName(cid));
    await knex.schema.createTable(getTableName(cid), table => {
        table.specificType('ts', 'datetime(6)').notNullable().index();
        if (aggs) {
            table.specificType('first_ts', 'datetime(6)').notNullable().index();
            table.specificType('last_ts', 'datetime(6)').notNullable().index();
        }
    });

    existingTables.add(cid);

    await indexer.onCreateStorage(cid, aggs);
}

async function extendSchema(cid, aggs, fields) {
    await knex.schema.table(getTableName(cid), table => {
        for (const fieldCid in fields) {
            if (aggs) {
                for (const agg of allowedAggs) {
                    table.specificType(agg + '_' + fieldCid, fieldTypes[fields[fieldCid]]);
                }
            } else {
                table.specificType(valPrefix + fieldCid, fieldTypes[fields[fieldCid]]);
            }
        }
    });

    await indexer.onExtendSchema(cid, aggs, fields);
}

async function renameField(cid, aggs, oldFieldCid, newFieldCid) {
    await knex.schema.table(getTableName(cid), table => {
        if (aggs) {
            for (const agg of allowedAggs) {
                table.renameColumn(agg + '_' + oldFieldCid, agg + '_' + newFieldCid);
            }
        } else {
            table.renameColumn(valPrefix + oldFieldCid, valPrefix + newFieldCid);
        }
    });

    await indexer.onRenameField(cid, aggs, oldFieldCid, newFieldCid);
}

async function removeField(cid, aggs, fieldCid) {
    await knex.schema.table(getTableName(cid), table => {
        if (aggs) {
            for (const agg of allowedAggs) {
                table.dropColumn(agg + '_' + fieldCid);
            }
        } else {
            table.dropColumn(valPrefix + fieldCid);
        }
    });

    await indexer.onRemoveField(cid, aggs, fieldCid);
}

async function removeStorage(cid) {
    await knex.schema.dropTableIfExists(getTableName(cid));
    existingTables.delete(cid);

    await indexer.onRemoveStorage(cid);
}

async function insertRecords(cid, aggs, records) {
    const rows = [];
    for (const record of records) {
        const row = {};

        if (aggs) {
            row.ts = new Date(Math.floor((record.lastTS.valueOf() + record.firstTS.valueOf()) / 2));
            row.first_ts = record.firstTS;
            row.last_ts = record.lastTS;

            for (const fieldCid in record.signals) {
                for (const agg of allowedAggs) {
                    row[agg + '_' + fieldCid] = record.signals[fieldCid][agg];
                }
            }
        } else {
            row.ts = record.ts;

            for (const fieldCid in record.signals) {
<<<<<<< HEAD
                //FIXME: check based on the type
                row[fieldCid] = record.signals[fieldCid];
=======
                row[valPrefix + fieldCid] = record.signals[fieldCid];
>>>>>>> 4c92232a
            }
        }

        rows.push(row);
    }
    await knex(getTableName(cid)).insert(rows);

    await indexer.onInsertRecords(cid, aggs, records);
}

module.exports = {
    createStorage,
    extendSchema,
    renameField,
    removeField,
    removeStorage,
    insertRecords
};<|MERGE_RESOLUTION|>--- conflicted
+++ resolved
@@ -107,12 +107,7 @@
             row.ts = record.ts;
 
             for (const fieldCid in record.signals) {
-<<<<<<< HEAD
-                //FIXME: check based on the type
-                row[fieldCid] = record.signals[fieldCid];
-=======
                 row[valPrefix + fieldCid] = record.signals[fieldCid];
->>>>>>> 4c92232a
             }
         }
 
