--- conflicted
+++ resolved
@@ -199,23 +199,17 @@
     },
 };
 
-<<<<<<< HEAD
 const arimaTask = arima.arimaTask;
 
-=======
->>>>>>> b4ac46c3
 /**
  * All default builtin tasks
  */
 const builtinTasks = [
     aggregationTask,
     flattenTask,
-<<<<<<< HEAD
     arimaTask,
     rmseTask,
     ...neural_networks.tasks,
-=======
->>>>>>> b4ac46c3
 ];
 
 em.on('builtinTasks.add', addTasks);
@@ -290,11 +284,6 @@
  */
 async function storeBuiltinTasks() {
     for (const builtinTask of builtinTasks) {
-<<<<<<< HEAD
-        const task = {...builtinTask}
-        tasks.push(task);
-=======
->>>>>>> b4ac46c3
         if (builtinTask.settings.code == null) {
             // WARN mutating
             builtinTask.settings.code = await getCodeForBuiltinTask(builtinTask.name);
