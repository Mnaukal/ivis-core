--- conflicted
+++ resolved
@@ -35,7 +35,6 @@
 
     return duration.as('d') + 'd';
 }
-
 
 const aggHandlers = {
     min: aggSpec => ({
@@ -93,7 +92,6 @@
     }),
 };
 
-
 function getAggHandler(aggSpec) {
     let aggHandler;
 
@@ -232,7 +230,6 @@
                         throw new Error(`Aggregation signal for stat ${aggHandler.id} not found for signal ${sigCid}`);
                     }
                 }
-<<<<<<< HEAD
 
                 const sigFldName = getFieldName(signal.id);
                 if (this.hasAggSigSet && aggSpec==='avg') {
@@ -245,20 +242,6 @@
                         throw new Error(`Avg aggregation on aggregated signal of ${sigCid} requires both sum and count aggregation present for it`);
                     }
 
-=======
-
-                const sigFldName = getFieldName(signal.id);
-                if (this.hasAggSigSet && aggSpec==='avg') {
-                    // For aggregated sets we need to calculate avg of signal for each bucket on query,
-                    // when using just signal with avg value in aggregation set we would get avg on avg for query
-                    const sumHandler = getAggHandler('sum');
-                    const sumSignal = signalMap[sumHandler.getAggSigCid(sigCid)];
-                    const countSignal = signalMap[getSigCidForAggSigStat(sigCid,'count')];
-                    if (!sumSignal || !countSignal) {
-                        throw new Error(`Avg aggregation on aggregated signal of ${sigCid} requires both sum and count aggregation present for it`);
-                    }
-
->>>>>>> 31b06cc2
                     // These two aggregations are used just for the average calculation
                     aggs[`_${sigCid}_sum_sum`] = sumHandler.getAgg(this.getField(sumSignal));
                     aggs[`_${sigCid}_count_sum`] = sumHandler.getAgg(this.getField(countSignal));
@@ -493,13 +476,9 @@
 
             if (agg.agg_type) {
                 if (agg.agg_type === "terms") {
-<<<<<<< HEAD
                     elsAgg.terms = { ...this.getField(field) };
                     if (agg.maxBucketCount)
                         elsAgg.terms.size = agg.maxBucketCount;
-=======
-                    elsAgg.terms = {...this.getField(field)};
->>>>>>> 31b06cc2
                 } else {
                     throw new Error("Aggregation type '" + agg.agg_type + "' is currently not supported, try omitting agg_type for default aggregation based on signal type.");
                 }
@@ -523,7 +502,8 @@
                     };
 
                     if (agg.hasOwnProperty("computedMin") && Number.isFinite(agg.computedMin) &&
-                        agg.hasOwnProperty("computedMax") && Number.isFinite(agg.computedMax)) {
+                        agg.hasOwnProperty("computedMax") && Number.isFinite(agg.computedMax))
+                    {
                         elsAgg.histogram.extended_bounds = {
                             min: agg.computedMin,
                             max: agg.computedMax
