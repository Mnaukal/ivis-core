--- conflicted
+++ resolved
@@ -19,7 +19,6 @@
   port: 3306
   charset: utf8mb4
   timezone: local
-  #debug: true
 
 www:
   # HTTP interface to listen on
@@ -52,6 +51,7 @@
   www:
     serverCert: certs/server-crt.pem
     serverKey: certs/server-key.pem
+
   api:
     caCert: certs/ca-crt.pem
     crl: certs/ca-crl.pem
@@ -72,15 +72,12 @@
       permissions:
       - rebuildPermissions
       - allocateSignalSet
-<<<<<<< HEAD
       - editTemplatesWithElevatedAccess
-=======
-      - manageWorkspaces
-      - manageTemplates
-      - manageSignalSets
-      - manageUsers
-      - manageNamespaces
->>>>>>> 9e607847
+      - showAdminWorkspaces
+      - showAdminTemplates
+      - showAdminSignalSets
+      - showAdminUsers
+      - showAdminNamespaces
       rootNamespaceRole: master
 
   namespace:
