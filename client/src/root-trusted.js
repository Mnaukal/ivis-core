'use strict';

import './lib/public-path';

import em from './lib/extension-manager';
import emCommonDefaults from '../../shared/em-common-defaults';

import React from 'react';
import ReactDOM from 'react-dom';

import { Section } from './lib/page';
import Account from './account/Account';
import Login from './login/Login';
import Reset from './login/Forgot';
import ResetLink from './login/Reset';
import API from './account/API';

import Share from './shares/Share'

import UsersList from './settings/users/List';
import UsersCUD from './settings/users/CUD';
import UserShares from './shares/UserShares';

import NamespacesList from './settings/namespaces/List';
import NamespacesCUD from './settings/namespaces/CUD';

import TemplatesList from './settings/templates/List';
import TemplatesCUD from './settings/templates/CUD';
import TemplatesDevelop from './settings/templates/Develop';
import TemplatesOutput from './settings/templates/Output';

import JobsList from './settings/jobs/List'
import RunningJobsList from './settings/jobs/RunningJobsList'
import JobsCUD from './settings/jobs/CUD';
import RunLog from './settings/jobs/RunLog';
import OwnedSetsList from './settings/jobs/OwnedSignalSets';
import RunOutput from './settings/jobs/RunOutput';

import TasksList from './settings/tasks/List'
import TasksCUD from './settings/tasks/CUD';
import TasksDevelop from './settings/tasks/Develop';
import TasksOutput from './settings/tasks/Output';

import WorkspacesList from './settings/workspaces/List';
import WorkspacesCUD from './settings/workspaces/CUD';

import PanelsList from './settings/workspaces/panels/List';
import PanelsCUD from './settings/workspaces/panels/CUD';

import SignalSetsList from './settings/signal-sets/List';
import SignalSetsCUD from './settings/signal-sets/CUD';
import SignalSetAggregations from './settings/signal-sets/Aggregations';
import AggregationsCUD from './settings/signal-sets/AggregationsCUD';
import SignalSetPredictions from './settings/signal-sets/Predictions';
import PredictionsArimaCUD from './settings/signal-sets/PredictionsArimaCUD';
<<<<<<< HEAD
import PredictionsNNCUD from './settings/signal-sets/PredictionsNNCUD';
=======
>>>>>>> 91781434
import PredictionsCompare from './settings/signal-sets/PredictionsCompare';
import ArimaOverview from './settings/signal-sets/ArimaOverview';
import RecordsList from './settings/signal-sets/RecordsList';
import RecordsCUD from './settings/signal-sets/RecordsCUD';

import SignalsList from './settings/signal-sets/signals/List';
import SignalsCUD from './settings/signal-sets/signals/CUD';

import SettingsSidebar from './settings/Sidebar';

import SamplePanel from './workspaces/SamplePanel';
import SamplePanel2 from './workspaces/SamplePanel2';

import MainMenuAuthenticated from './MainMenuAuthenticated';
import MainMenuAnonymous from './MainMenuAnonymous';

import WorkspacesOverview from './workspaces/Overview';
import WorkspacesPanelsOverview from './workspaces/panels/Overview';
import WorkspacePanel from './workspaces/panels/WorkspacePanel';

import WorkspaceSidebar from './workspaces/Sidebar';

import GlobalSettings from './settings/global/Update';

import ivisConfig from "ivisConfig";

import {TranslationRoot} from "./lib/i18n";

import {SignalSetKind} from "../../shared/signal-sets";
import {TaskSource} from "../../shared/tasks";

emCommonDefaults.setDefaults(em);

const getStructure = t => {

    const structure = {
        title: t('Home'),
        link: () => ivisConfig.isAuthenticated ? '/workspaces' : '/login',
        children: {
            login: {
                title: t('Sign in'),
                link: '/login',
                panelComponent: Login,
                primaryMenuComponent: MainMenuAnonymous,
                children: {
                    forgot: {
                        title: t('Password reset'),
                        extraParams: [':username?'],
                        link: '/login/forgot',
                        panelComponent: Reset
                    },
                    reset: {
                        title: t('Password reset'),
                        extraParams: [':username', ':resetToken'],
                        link: '/login/reset',
                        panelComponent: ResetLink
                    }
                }
            },
            account: {
                title: t('Account'),
                link: '/account/edit',
                resolve: {
                    workspacesVisible: params => `rest/workspaces-visible`
                },
                primaryMenuComponent: MainMenuAuthenticated,
                navs: {
                    edit: {
                        title: t('Account'),
                        resolve: {
                            user: params => `rest/account`
                        },
                        link: '/account/edit',
                        panelRender: props => (<Account entity={props.resolved.user} />)
                    },
                    api: {
                        title: t('API'),
                        link: '/account/api',
                        panelComponent: API
                    }
                }
            },
            workspaces: {
                title: t('Workspaces'),
                link: '/workspaces',
                panelComponent: WorkspacesOverview,
                resolve: {
                    workspacesVisible: params => `rest/workspaces-visible`
                },
                primaryMenuComponent: MainMenuAuthenticated,
                secondaryMenuComponent: WorkspaceSidebar,
                children: {
                    ':workspaceId([0-9]+)': {
                        title: resolved => resolved.workspace.name,
                        resolve: {
                            workspace: params => `rest/workspaces/${params.workspaceId}`,
                            panelsVisible: params => `rest/panels-visible/${params.workspaceId}`
                        },
                        link: params => `/workspaces/${params.workspaceId}`,
                        panelRender: props => <WorkspacesPanelsOverview workspace={props.resolved.workspace}/>,
                        children: {
                            ':panelId([0-9]+)': {
                                title: resolved => resolved.panel.name,
                                link: params => `/workspaces/${params.workspaceId}/${params.panelId}`,
                                resolve: {
                                    panel: params => `rest/panels/${params.panelId}`
                                },
                                structure: (resolved, params) => {
                                    if (resolved.panel.template) {
                                        return {
                                            panelRender: props => <WorkspacePanel panel={resolved.panel}/>
                                        }
                                    } else {
                                        const panelStructure = em.get('client.builtinTemplates.routes.' + resolved.panel.builtin_template);
                                        return panelStructure(resolved.panel, t, `/workspaces/${params.workspaceId}/${params.panelId}`);
                                    }
                                }
                            }
                        }
                    },

                    sample: {
                        title: t('Sample workspace'),
                        link: '/workspaces/sample',
                        panelComponent: SamplePanel,
                    },

                    sample2: {
                        title: t('Sample workspace 2'),
                        link: '/workspaces/sample2',
                        panelComponent: SamplePanel2,
                    }
                }
            },
            "fullscreen-panel": {
                children: {
                    sample2: {
                        title: t('Sample workspace 2'),
                        link: '/workspaces/sample2',
                        panelComponent: SamplePanel2,
                        panelInFullScreen: true
                    }
                }
            },
            settings: {
                title: t('Administration'),
                resolve: {
                    workspacesVisible: params => `rest/workspaces-visible`
                },
                link: '/settings/workspaces',
                primaryMenuComponent: MainMenuAuthenticated,
                secondaryMenuComponent: SettingsSidebar,
                children: {
                    global: {
                        title: t('Global Settings'),
                        link: '/settings/global',
                        resolve: {
                            configItems: params => `rest/settings`
                        },
                        panelRender: props => <GlobalSettings entity={props.resolved.configItems} />
                    },
                    workspaces: {
                        title: t('Workspaces'),
                        link: '/settings/workspaces',
                        panelComponent: WorkspacesList,
                        children: {
                            ':workspaceId([0-9]+)': {
                                title: resolved => t('Workspace "{{name}}"', {name: resolved.workspace.name}),
                                resolve: {
                                    workspace: params => `rest/workspaces/${params.workspaceId}`
                                },
                                link: params => `/settings/workspaces/${params.workspaceId}/edit`,
                                navs: {
                                    ':action(edit|delete)': {
                                        title: t('Edit'),
                                        link: params => `/settings/workspaces/${params.workspaceId}/edit`,
                                        visible: resolved => resolved.workspace.permissions.includes('edit'),
                                        panelRender: props => <WorkspacesCUD action={props.match.params.action} entity={props.resolved.workspace} workspacesVisible={props.resolved.workspacesVisible}/>
                                    },
                                    panels: {
                                        title: t('Panels'),
                                        link: params => `/settings/workspaces/${params.workspaceId}/panels`,
                                        panelRender: props => <PanelsList workspace={props.resolved.workspace}/>,
                                        children: {
                                            ':panelId([0-9]+)': {
                                                title: resolved => t('Panel "{{name}}"', {name: resolved.panel.name}),
                                                resolve: {
                                                    panel: params => `rest/panels/${params.panelId}`
                                                },
                                                link: params => `/settings/workspaces/${params.workspaceId}/panels/${params.panelId}/edit`,
                                                navs: {
                                                    ':action(edit|delete)': {
                                                        title: t('Edit'),
                                                        resolve: {
                                                            panelsVisible: params => `rest/panels-visible/${params.workspaceId}`
                                                        },
                                                        link: params => `/settings/workspaces/${params.workspaceId}/panels/${params.panelId}/edit`,
                                                        visible: resolved => resolved.panel.permissions.includes('edit'),
                                                        panelRender: props => <PanelsCUD action={props.match.params.action} entity={props.resolved.panel} workspace={props.resolved.workspace} panelsVisible={props.resolved.panelsVisible}/>
                                                    },
                                                    share: {
                                                        title: t('Share'),
                                                        link: params => `/settings/workspaces/${params.workspaceId}/panels/${params.panelId}/share`,
                                                        visible: resolved => resolved.panel.permissions.includes('share'),
                                                        panelRender: props => <Share title={t('Share')} entity={props.resolved.panel} entityTypeId="panel" />
                                                    }
                                                }
                                            },
                                            create: {
                                                title: t('Create'),
                                                resolve: {
                                                    panelsVisible: params => `rest/panels-visible/${params.workspaceId}`
                                                },
                                                panelRender: props => <PanelsCUD action="create" workspace={props.resolved.workspace} panelsVisible={props.resolved.panelsVisible}/>
                                            },

                                        }
                                    },
                                    share: {
                                        title: t('Share'),
                                        link: params => `/settings/workspaces/${params.workspaceId}/share`,
                                        visible: resolved => resolved.workspace.permissions.includes('share'),
                                        panelRender: props => <Share title={t('Share')} entity={props.resolved.workspace} entityTypeId="workspace" />
                                    }
                                }
                            },
                            create: {
                                title: t('Create'),
                                panelRender: props => <WorkspacesCUD action="create" workspacesVisible={props.resolved.workspacesVisible}/>
                            }
                        }
                    },
                    templates: {
                        title: t('Templates'),
                        link: '/settings/templates',
                        panelComponent: TemplatesList,
                        children: {
                            ':templateId([0-9]+)': {
                                title: resolved => t('Template "{{name}}"', {name: resolved.template.name}),
                                resolve: {
                                    template: params => `rest/templates/${params.templateId}`
                                },
                                link: params => `/settings/templates/${params.templateId}/edit`,
                                navs: {
                                    develop: {
                                        title: t('Code'),
                                        link: params => `/settings/templates/${params.templateId}/develop`,
                                        visible: resolved => resolved.template.permissions.includes('edit'),
                                        panelRender: props => <TemplatesDevelop entity={props.resolved.template} setPanelInFullScreen={props.setPanelInFullScreen} />
                                    },
                                    output: {
                                        title: t('Output'),
                                        link: params => `/settings/templates/${params.templateId}/output`,
                                        visible: resolved => resolved.template.permissions.includes('edit'),
                                        panelRender: props => <TemplatesOutput entity={props.resolved.template} />
                                    },
                                    ':action(edit|delete)': {
                                        title: t('Settings'),
                                        link: params => `/settings/templates/${params.templateId}/edit`,
                                        visible: resolved => resolved.template.permissions.includes('edit'),
                                        panelRender: props => <TemplatesCUD action={props.match.params.action} entity={props.resolved.template} />
                                    },
                                    share: {
                                        title: t('Share'),
                                        link: params => `/settings/templates/${params.templateId}/share`,
                                        visible: resolved => resolved.template.permissions.includes('share'),
                                        panelRender: props => <Share title={t('Share')} entity={props.resolved.template} entityTypeId="template" />
                                    }
                                }
                            },
                            create: {
                                title: t('Create'),
                                panelRender: props => <TemplatesCUD action="create" />
                            }
                        }
                    },
                    tasks: {
                        title: t('Tasks'),
                        link: '/settings/tasks',
                        panelComponent: TasksList,
                        children: {
                            ':taskId([0-9]+)': {
                                title: resolved => t('Task "{{name}}"', {name: resolved.task.name}),
                                resolve: {
                                    task: params => `rest/tasks/${params.taskId}`
                                },
                                link: params => `/settings/tasks/${params.taskId}/edit`,
                                navs: {
                                    develop: {
                                        title: t('Code'),
                                        link: params => `/settings/tasks/${params.taskId}/develop`,
                                        visible: resolved => resolved.task.source === TaskSource.BUILTIN || resolved.task.permissions.includes('edit'),
                                        panelRender: props => <TasksDevelop entity={props.resolved.task} />
                                    },
                                    output: {
                                        title: t('Output'),
                                        link: params => `/settings/tasks/${params.taskId}/output`,
                                        visible: resolved => resolved.task.source === TaskSource.BUILTIN || resolved.task.permissions.includes('edit'),
                                        panelRender: props => <TasksOutput entity={props.resolved.task} />
                                    },
                                    ':action(edit|delete)': {
                                        title: t('Settings'),
                                        link: params => `/settings/tasks/${params.taskId}/edit`,
                                        visible: resolved => resolved.task.permissions.includes('edit'),
                                        panelRender: props => <TasksCUD action={props.match.params.action} entity={props.resolved.task} />
                                    },
                                    share: {
                                        title: t('Share'),
                                        link: params => `/settings/tasks/${params.taskId}/share`,
                                        visible: resolved => resolved.task.permissions.includes('share'),
                                        panelRender: props => <Share title={t('Share')} entity={props.resolved.task} entityTypeId="task" />
                                    }
                                }
                            },
                            create: {
                                title: t('Create'),
                                panelRender: props => <TasksCUD action="create" />
                            }
                        }
                    },
                    jobs: {
                        title: t('Jobs'),
                        link: '/settings/jobs',
                        // TODO check this belongs here
                        navs: {
                            running: {
                                title: t('Running jobs'),
                                link: `/settings/jobs/running`,
                                panelRender: props => <RunningJobsList/>
                            }
                        },
                        panelComponent: JobsList,
                        children: {
                            ':jobId([0-9]+)': {
                                title: resolved => t('Job "{{name}}"', {name: resolved.job.name}),
                                resolve: {
                                    job: params => `rest/jobs/${params.jobId}`
                                },
                                link: params => `/settings/jobs/${params.jobId}/edit`,
                                navs: {
                                    ':action(edit|delete)': {
                                        title: t('Settings'),
                                        link: params => `/settings/jobs/${params.jobId}/edit`,
                                        visible: resolved => resolved.job.permissions.includes('edit'),
                                        panelRender: props => <JobsCUD action={props.match.params.action} entity={props.resolved.job} />
                                    },
                                    'signal-sets': {
                                        title: t('Owned signal sets'),
                                        link: params => `/settings/jobs/${params.jobId}/signal-sets`,
                                        visible: resolved => resolved.job.permissions.includes('view'),
                                        panelRender: props => <OwnedSetsList  entity={props.resolved.job} />
                                    },
                                    log: {
                                        title: t('Run logs'),
                                        link: params => `/settings/jobs/${params.jobId}/log`,
                                        visible: resolved => resolved.job.permissions.includes('view'),
                                        panelRender: props => <RunLog  entity={props.resolved.job} />,
                                        children: {
                                            ':runId([0-9]*)':{
                                                title: t('View log'),
                                                resolve: {
                                                    run: params => `rest/jobs/${params.jobId}/run/${params.runId}`
                                                },
                                                link: params => `/settings/jobs/${params.jobId}/run/${params.runId}`,
                                                visible: resolved => resolved.job.permissions.includes('view'),
                                                panelRender: props => <RunOutput  entity={props.resolved.run} />
                                            }
                                        }
                                    },
                                    share: {
                                        title: t('Share'),
                                        link: params => `/settings/jobs/${params.jobId}/share`,
                                        visible: resolved => resolved.job.permissions.includes('share'),
                                        panelRender: props => <Share title={t('Share')} entity={props.resolved.job} entityTypeId="job" />
                                    }
                                }
                            },
                            create: {
                                title: t('Create'),
                                panelRender: props => <JobsCUD action="create" />
                            }
                        }
                    },
                    'signal-sets': {
                        title: !em.get('settings.signalSetsAsSensors', false) ? t('Signal Sets') : t('Sensors'),
                        link: '/settings/signal-sets',
                        panelComponent: SignalSetsList,
                        children: {
                            ':signalSetId([0-9]+)': {
                                title: resolved =>
                                    !em.get('settings.signalSetsAsSensors', false)
                                        ? t('Signal Set "{{name}}"', {name: resolved.signalSet.name || resolved.signalSet.cid})
                                        : t('Sensor "{{name}}"', {name: resolved.signalSet.name || resolved.signalSet.cid}),
                                resolve: {
                                    signalSet: params => `rest/signal-sets/${params.signalSetId}`
                                },
                                link: params => `/settings/signal-sets/${params.signalSetId}/edit`,
                                navs: {
                                    ':action(edit|delete)': {
                                        title: t('Edit'),
                                        link: params => `/settings/signal-sets/${params.signalSetId}/edit`,
                                        visible: resolved => resolved.signalSet.permissions.includes('edit'),
                                        panelRender: props => <SignalSetsCUD action={props.match.params.action} entity={props.resolved.signalSet} />
                                    },
                                    'aggregations': {
                                        title: t('Aggregations'),
                                        link: params => `/settings/signal-sets/${params.signalSetId}/aggregations`,
                                        visible: resolved => resolved.signalSet.permissions.includes('view') && resolved.signalSet.kind === SignalSetKind.TIME_SERIES,
                                        panelRender: props => <SignalSetAggregations  signalSet={props.resolved.signalSet} />,
                                        children: {
                                            ":jobId([0-9]+)": {
                                                title: resolved => t('Aggregation "{{name}}"', {name: resolved.job.name}),
                                                resolve: {
                                                    job: params => `rest/jobs/${params.jobId}`
                                                },
                                                link: params => `/settings/signal-sets/${params.signalSetId}/aggregations/${params.jobId}/edit`,
                                                children: {
                                                    ':action(edit|delete)': {
                                                        title: t('Edit'),
                                                        link: params => `/settings/signal-sets/${params.signalSetId}/aggregations/${params.jobId}/edit`,
                                                        visible: resolved => resolved.signalSet.permissions.includes('edit'),
                                                        panelRender: props => <AggregationsCUD
                                                            signalSet={props.resolved.signalSet}
                                                            job={props.resolved.job}
                                                            action={props.match.params.action}/>
                                                    }
                                                }
                                            },
                                            create: {
                                                title: t('Create'),
                                                panelRender: props => <AggregationsCUD signalSet={props.resolved.signalSet} action="create" />
                                            }
                                        }
                                    },
                                    'predictions': {
                                        title: t('Predictions'),
                                        link: params => `/settings/signal-sets/${params.signalSetId}/predictions`,
                                        visible: resolved => resolved.signalSet.permissions.includes('view') && resolved.signalSet.kind === SignalSetKind.TIME_SERIES,
                                        panelRender: props => <SignalSetPredictions signalSet={props.resolved.signalSet} />, // TODO
                                        children: {
                                            'arima': {
                                                title: t('ARIMA models'),
                                                children: {
                                                    'create': {
                                                        title: t('Add ARIMA model'),
                                                        link: params => `/settings/signal-sets/${params.signalSetId}/predictions/arima`,
                                                        // visible: resolved => false && resolved, // isn't really shown anywhere
                                                        panelRender: props => <PredictionsArimaCUD signalSet={props.resolved.signalSet} action="create" />,
                                                    },
                                                    ':modelId([0-9]+)': {
<<<<<<< HEAD
                                                        title: t('ARIMA model overview'),
                                                        link: params => `/settings/signal-sets/${params.signalSetId}/predictions/arima/${params.modelId}`,
                                                        resolve: {
                                                            prediction: params => `rest/predictions/${params.modelId}`
                                                        },
                                                        // visible: resolved => false && resolved, // isn't really shown anywhere
                                                        panelRender: props => <ArimaOverview
                                                            signalSet={props.resolved.signalSet}
                                                            predictionId={props.match.params.modelId}
                                                            prediction={props.resolved.prediction}
                                                            action="create" />,
                                                    }
                                                }
                                            },
                                            'neural_network': {
                                                title: t('Neural Network models'),
                                                children: {
                                                    'create': {
                                                        title: t('Add Neural Network model'),
                                                        link: params => `/settings/signal-sets/${params.signalSetId}/predictions/neural_network/create`,
                                                        panelRender: props => <PredictionsNNCUD signalSet={props.resolved.signalSet} action="create" />,
                                                    },
                                                    /* TODO (MT)
                                                    ':modelId([0-9]+)': {
                                                        title: t('Neural Network model overview'),
                                                        link: params => `/settings/signal-sets/${params.signalSetId}/predictions/neural_network/${params.modelId}`,
                                                        resolve: {
                                                            prediction: params => `rest/predictions/${params.modelId}`
                                                        },
                                                        // visible: resolved => false && resolved, // isn't really shown anywhere
                                                        panelRender: props => <ArimaOverview
                                                            signalSet={props.resolved.signalSet}
                                                            predictionId={props.match.params.modelId}
                                                            prediction={props.resolved.prediction}
                                                            action="create" />,
                                                    }
                                                    */
=======
                                                        title: resolved => t('Model "{{name}}"', { name: resolved.prediction.name }),
                                                        link: params => `/settings/signal-sets/${params.signalSetId}/predictions/arima/${params.modelId}/overview`,
                                                        resolve: {
                                                            prediction: params => `rest/predictions/${params.modelId}`
                                                        },
                                                        navs: {
                                                            'overview': {
                                                                title: t('Overview'),
                                                                link: params => `/settings/signal-sets/${params.signalSetId}/predictions/arima/${params.modelId}/overview`,
                                                                visible: resolved => resolved.prediction.permissions.includes('view'),
                                                                panelRender: props => <ArimaOverview
                                                                    signalSet={props.resolved.signalSet}
                                                                    predictionId={props.match.params.modelId}
                                                                    prediction={props.resolved.prediction}
                                                                    action="create" />,
                                                            },
                                                            ':action(edit|delete)': {
                                                                title: t('Edit'),
                                                                link: params => `/settings/signal-sets/${params.signalSetId}/predictions/arima/${params.modelId}/edit`, // edit CUD also takes care of the deletion
                                                                visible: resolved => resolved.prediction.permissions.includes('edit'),
                                                                panelRender: props => <PredictionsArimaCUD
                                                                    signalSet={props.resolved.signalSet}
                                                                    prediction={props.resolved.prediction}
                                                                    action={props.match.params.action} />
                                                            },
                                                            'share': {
                                                                title: t('Share'),
                                                                link: params => `/settings/signal-sets/${params.signalSetId}/predictions/arima/${params.modelId}/share`,
                                                                visible: resolved => resolved.prediction.permissions.includes('share'),
                                                                panelRender: props => <Share title={t('Share')} entity={ props.resolved.prediction} entityTypeId="prediction" />
                                                            }
                                                        },
                                                    }
>>>>>>> 91781434
                                                }
                                            },
                                            'compare': {
                                                title: t('Compare models'),
                                                link: params => `/settings/signal-sets/${params.signalSetId}/predictions/compare`,
                                                panelRender: props => <PredictionsCompare signalSet={props.resolved.signalSet} />
                                            },
                                        }
                                    },
                                    ':action(signals|reindex)': {
                                        title: t('Signals'),
                                        link: params => `/settings/signal-sets/${params.signalSetId}/signals`,
                                        panelRender: props => <SignalsList action={props.match.params.action} signalSet={props.resolved.signalSet}/>,
                                        children: {
                                            ':signalId([0-9]+)': {
                                                title: resolved => t('Signal "{{name}}"', {name: resolved.signal.name || resolved.signal.cid}),
                                                resolve: {
                                                    signal: params => `rest/signals/${params.signalId}`
                                                },
                                                link: params => `/settings/signal-sets/${params.signalSetId}/signals/${params.signalId}/edit`,
                                                navs: {
                                                    ':action(edit|delete)': {
                                                        title: t('Edit'),
                                                        link: params => `/settings/signal-sets/${params.signalSetId}/signals/${params.signalId}/edit`,
                                                        visible: resolved => resolved.signal.permissions.includes('edit'),
                                                        panelRender: props => <SignalsCUD action={props.match.params.action} signalSet={props.resolved.signalSet} entity={props.resolved.signal} />
                                                    },
                                                    share: {
                                                        title: t('Share'),
                                                        link: params => `/settings/signal-sets/${params.signalSetId}/signals/${params.signalId}/share`,
                                                        visible: resolved => resolved.signal.permissions.includes('share'),
                                                        panelRender: props => <Share title={t('Share')} entity={props.resolved.signal} entityTypeId="signal" />
                                                    }
                                                }
                                            },
                                            create: {
                                                title: t('Create'),
                                                panelRender: props => <SignalsCUD signalSet={props.resolved.signalSet} action="create" />
                                            }
                                        }
                                    },
                                    'records': {
                                        title: t('Records'),
                                        resolve: {
                                            signalsVisibleForList: params => `rest/signals-visible-list/${params.signalSetId}`
                                        },
                                        link: params => `/settings/signal-sets/${params.signalSetId}/records`,
                                        visible: resolved => resolved.signalSet.permissions.includes('query'),
                                        panelRender: props => <RecordsList signalSet={props.resolved.signalSet} signalsVisibleForList={props.resolved.signalsVisibleForList} />,
                                        children: {
                                            create: {
                                                title: t('Create'),
                                                resolve: {
                                                    signalsVisibleForEdit: params => `rest/signals-visible-edit/${params.signalSetId}`
                                                },
                                                link: params => `/settings/signal-sets/${params.signalSetId}/records/create`,
                                                panelRender: props => <RecordsCUD action="create" signalSet={props.resolved.signalSet} signalsVisibleForEdit={props.resolved.signalsVisibleForEdit} />
                                            },
                                            ':recordIdBase64/:action(edit|delete)': {
                                                title: t('Edit'),
                                                resolve: {
                                                    signalsVisibleForEdit: params => `rest/signals-visible-edit/${params.signalSetId}`,
                                                    record: params => `rest/signal-set-records/${params.signalSetId}/${params.recordIdBase64}`
                                                },
                                                link: params => `/settings/signal-sets/${params.signalSetId}/records/${params.recordIdBase64}/edit`,
                                                panelRender: props => <RecordsCUD action={props.match.params.action} signalSet={props.resolved.signalSet} signalsVisibleForEdit={props.resolved.signalsVisibleForEdit} record={props.resolved.record} />
                                            }
                                        }
                                    },
                                    share: {
                                        title: t('Share'),
                                        link: params => `/settings/signal-sets/${params.signalSetId}/share`,
                                        visible: resolved => resolved.signalSet.permissions.includes('share'),
                                        panelRender: props => <Share title={t('Share')} entity={props.resolved.signalSet} entityTypeId="signalSet" />
                                    }
                                }
                            },
                            create: {
                                title: t('Create'),
                                panelRender: props => <SignalSetsCUD action="create" />
                            }
                        }
                    },
                    users: {
                        title: t('Users'),
                        link: '/settings/users',
                        panelComponent: UsersList,
                        children: {
                            ':userId([0-9]+)': {
                                title: resolved => t('User "{{name}}"', {name: resolved.user.name}),
                                resolve: {
                                    user: params => `rest/users/${params.userId}`
                                },
                                link: params => `/settings/users/${params.userId}/edit`,
                                navs: {
                                    ':action(edit|delete)': {
                                        title: t('Edit'),
                                        link: params => `/settings/users/${params.userId}/edit`,
                                        panelRender: props => (<UsersCUD action={props.match.params.action} entity={props.resolved.user} />)
                                    },
                                    shares: {
                                        title: t('Shares'),
                                        link: params => `/settings/users/${params.userId}/shares`,
                                        panelRender: props => <UserShares user={props.resolved.user} />
                                    }
                                }
                            },
                            create: {
                                title: t('Create User'),
                                panelRender: props => (<UsersCUD action="create" />)
                            }
                        }
                    },
                    namespaces: {
                        title: t('Namespaces'),
                        link: '/settings/namespaces',
                        panelComponent: NamespacesList,
                        children: {
                            ':namespaceId([0-9]+)': {
                                title: resolved => t('Namespace "{{name}}"', {name: resolved.namespace.name}),
                                resolve: {
                                    namespace: params => `rest/namespaces/${params.namespaceId}`
                                },
                                link: params => `/settings/namespaces/${params.namespaceId}/edit`,
                                navs: {
                                    ':action(edit|delete)': {
                                        title: t('Edit'),
                                        link: params => `/settings/namespaces/${params.namespaceId}/edit`,
                                        visible: resolved => resolved.namespace.permissions.includes('edit'),
                                        panelRender: props => <NamespacesCUD action={props.match.params.action} entity={props.resolved.namespace} />
                                    },
                                    share: {
                                        title: t('Share'),
                                        link: params => `/settings/namespaces/${params.namespaceId}/share`,
                                        visible: resolved => resolved.namespace.permissions.includes('share'),
                                        panelRender: props => <Share title={t('Share')} entity={props.resolved.namespace} entityTypeId="namespace" />
                                    }
                                }
                            },
                            create: {
                                title: t('Create'),
                                panelRender: props => <NamespacesCUD action="create" />
                            },
                        }
                    }
                }
            }
        }
    };

    em.invoke('client.installRoutes', structure, t);

    return structure;
};

ReactDOM.render(
    <TranslationRoot><Section root='/' structure={getStructure} /></TranslationRoot>,
    document.getElementById('root')
);
<|MERGE_RESOLUTION|>--- conflicted
+++ resolved
@@ -53,10 +53,7 @@
 import AggregationsCUD from './settings/signal-sets/AggregationsCUD';
 import SignalSetPredictions from './settings/signal-sets/Predictions';
 import PredictionsArimaCUD from './settings/signal-sets/PredictionsArimaCUD';
-<<<<<<< HEAD
 import PredictionsNNCUD from './settings/signal-sets/PredictionsNNCUD';
-=======
->>>>>>> 91781434
 import PredictionsCompare from './settings/signal-sets/PredictionsCompare';
 import ArimaOverview from './settings/signal-sets/ArimaOverview';
 import RecordsList from './settings/signal-sets/RecordsList';
@@ -507,18 +504,38 @@
                                                         panelRender: props => <PredictionsArimaCUD signalSet={props.resolved.signalSet} action="create" />,
                                                     },
                                                     ':modelId([0-9]+)': {
-<<<<<<< HEAD
-                                                        title: t('ARIMA model overview'),
-                                                        link: params => `/settings/signal-sets/${params.signalSetId}/predictions/arima/${params.modelId}`,
+                                                        title: resolved => t('Model "{{name}}"', {name: resolved.prediction.name}),
+                                                        link: params => `/settings/signal-sets/${params.signalSetId}/predictions/arima/${params.modelId}/overview`,
                                                         resolve: {
                                                             prediction: params => `rest/predictions/${params.modelId}`
                                                         },
-                                                        // visible: resolved => false && resolved, // isn't really shown anywhere
-                                                        panelRender: props => <ArimaOverview
-                                                            signalSet={props.resolved.signalSet}
-                                                            predictionId={props.match.params.modelId}
-                                                            prediction={props.resolved.prediction}
-                                                            action="create" />,
+                                                        navs: {
+                                                            'overview': {
+                                                                title: t('Overview'),
+                                                                link: params => `/settings/signal-sets/${params.signalSetId}/predictions/arima/${params.modelId}/overview`,
+                                                                visible: resolved => resolved.prediction.permissions.includes('view'),
+                                                                panelRender: props => <ArimaOverview
+                                                                    signalSet={props.resolved.signalSet}
+                                                                    predictionId={props.match.params.modelId}
+                                                                    prediction={props.resolved.prediction}
+                                                                    action="create"/>,
+                                                            },
+                                                            ':action(edit|delete)': {
+                                                                title: t('Edit'),
+                                                                link: params => `/settings/signal-sets/${params.signalSetId}/predictions/arima/${params.modelId}/edit`, // edit CUD also takes care of the deletion
+                                                                visible: resolved => resolved.prediction.permissions.includes('edit'),
+                                                                panelRender: props => <PredictionsArimaCUD
+                                                                    signalSet={props.resolved.signalSet}
+                                                                    prediction={props.resolved.prediction}
+                                                                    action={props.match.params.action}/>
+                                                            },
+                                                            'share': {
+                                                                title: t('Share'),
+                                                                link: params => `/settings/signal-sets/${params.signalSetId}/predictions/arima/${params.modelId}/share`,
+                                                                visible: resolved => resolved.prediction.permissions.includes('share'),
+                                                                panelRender: props => <Share title={t('Share')} entity={props.resolved.prediction} entityTypeId="prediction" />
+                                                            }
+                                                        },
                                                     }
                                                 }
                                             },
@@ -545,41 +562,6 @@
                                                             action="create" />,
                                                     }
                                                     */
-=======
-                                                        title: resolved => t('Model "{{name}}"', { name: resolved.prediction.name }),
-                                                        link: params => `/settings/signal-sets/${params.signalSetId}/predictions/arima/${params.modelId}/overview`,
-                                                        resolve: {
-                                                            prediction: params => `rest/predictions/${params.modelId}`
-                                                        },
-                                                        navs: {
-                                                            'overview': {
-                                                                title: t('Overview'),
-                                                                link: params => `/settings/signal-sets/${params.signalSetId}/predictions/arima/${params.modelId}/overview`,
-                                                                visible: resolved => resolved.prediction.permissions.includes('view'),
-                                                                panelRender: props => <ArimaOverview
-                                                                    signalSet={props.resolved.signalSet}
-                                                                    predictionId={props.match.params.modelId}
-                                                                    prediction={props.resolved.prediction}
-                                                                    action="create" />,
-                                                            },
-                                                            ':action(edit|delete)': {
-                                                                title: t('Edit'),
-                                                                link: params => `/settings/signal-sets/${params.signalSetId}/predictions/arima/${params.modelId}/edit`, // edit CUD also takes care of the deletion
-                                                                visible: resolved => resolved.prediction.permissions.includes('edit'),
-                                                                panelRender: props => <PredictionsArimaCUD
-                                                                    signalSet={props.resolved.signalSet}
-                                                                    prediction={props.resolved.prediction}
-                                                                    action={props.match.params.action} />
-                                                            },
-                                                            'share': {
-                                                                title: t('Share'),
-                                                                link: params => `/settings/signal-sets/${params.signalSetId}/predictions/arima/${params.modelId}/share`,
-                                                                visible: resolved => resolved.prediction.permissions.includes('share'),
-                                                                panelRender: props => <Share title={t('Share')} entity={ props.resolved.prediction} entityTypeId="prediction" />
-                                                            }
-                                                        },
-                                                    }
->>>>>>> 91781434
                                                 }
                                             },
                                             'compare': {
