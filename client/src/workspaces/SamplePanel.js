'use strict';

import React, {Component} from "react";
import {Panel} from "../lib/panel";
import {withErrorHandling, withAsyncErrorHandler} from "../lib/error-handling";
import {LineChart} from "../ivis/LineChart";
import {TimeRangeSelector} from "../ivis/TimeRangeSelector";
import {translate} from "react-i18next";
import {TimeContext} from "../ivis/TimeContext";
import {rgb} from "d3-color";
import {StaticPieChart, LegendPosition} from "../ivis/PieChart";

@translate()
@withErrorHandling
export default class Home extends Component {
    constructor(props) {
        super(props);

        const t = props.t;

        this.state = {
            config: {
                yScale: {
                    includedMin: 0,
                    includedMax: 100
                },
                signalSets: [
                    {
                        cid: 'process1',
                        signals: [
                            {
                                cid: 's1',
                                label: t('Sensor 1'),
                                color: rgb(70, 130, 180)
                            },
                            {
                                cid: 's2',
                                label: t('Sensor 2'),
                                color: rgb(250, 60, 60)
                            },
                            {
                                cid: 'ref',
                                label: t('Reference'),
                                color: rgb(150, 60, 60),
<<<<<<< HEAD
                                xFun: (ts, ys) => ({min: 100, avg: 100, max: 100})
                            },
                            {
                                cid: 'Sum',
                                label: t('Sum'),
                                color: rgb(0, 0, 160),
                                xFun: (ts, ys) => ({avg: ys.s1.avg + ys.s2.avg, min: ys.s1.min + ys.s2.min, max: ys.s1.max + ys.s2.max })
                            },
                            {
                                cid: 'Max',
                                label: t('Max'),
                                color: rgb(0, 0, 0),
                                xFun: (ts, ys) => ({avg: (ys.s1.avg>ys.s2.avg) ? ys.s1.avg : ys.s2.avg, 
                                    min: (ys.s1.min>ys.s2.min)?ys.s1.min:ys.s2.min, max: (ys.s1.max>ys.s2.max)?ys.s1.max:ys.s2.max })
=======
                                generate: (ts, ys) => ({min: 100, avg: 100, max: 100})
>>>>>>> 4c92232a
                            }
                        ] //console.log(ys); 
                    }/*,
                    {
                        cid: 'process2',
                        signals: [
                            {
                                cid: 's1',
                                label: t('Sensor 1 p2'),
                                color: rgb(30, 70, 120)
                            },
                            {
                                cid: 's2',
                                label: t('Sensor 2 p2'),
                                color: rgb(150, 30, 30)
                            }
                        ]
                    }*/
                ]
            }
        };
    }

    render() {
        const t = this.props.t;

        const cnf = {
            arcs: [
                {
                    label: 'A',
                    color: rgb(70, 130, 180),
                    value: 45
                },
                {
                    label: 'B',
                    color: rgb(230, 60, 60),
                    value: 28
                },
                {
                    label: 'C',
                    color: rgb(30, 70, 120),
                    value: 31
                }
            ]
        };

        return (
            <Panel>
                <StaticPieChart config={cnf} height={400} legendPosition={LegendPosition.BOTTOM} legendRowClass="col-xs-12 col-sm-6 col-md-4 col-lg-2"/>
                {/*
                <TimeContext>
                    <div className="row">
                        <div className="col-xs-12">
                            <TimeRangeSelector/>
                        </div>
                        <div className="col-xs-12">
                            <div>
                                <LineChart
                                    onClick={(selection, position) => {console.log(selection); console.log(position);}}
                                    config={this.state.config}
                                    height={500}
                                    margin={{ left: 40, right: 5, top: 5, bottom: 20 }}
                                />
                            </div>
                        </div>
                    </div>
                </TimeContext>
                */}
            </Panel>
        );
    }
}<|MERGE_RESOLUTION|>--- conflicted
+++ resolved
@@ -42,24 +42,7 @@
                                 cid: 'ref',
                                 label: t('Reference'),
                                 color: rgb(150, 60, 60),
-<<<<<<< HEAD
-                                xFun: (ts, ys) => ({min: 100, avg: 100, max: 100})
-                            },
-                            {
-                                cid: 'Sum',
-                                label: t('Sum'),
-                                color: rgb(0, 0, 160),
-                                xFun: (ts, ys) => ({avg: ys.s1.avg + ys.s2.avg, min: ys.s1.min + ys.s2.min, max: ys.s1.max + ys.s2.max })
-                            },
-                            {
-                                cid: 'Max',
-                                label: t('Max'),
-                                color: rgb(0, 0, 0),
-                                xFun: (ts, ys) => ({avg: (ys.s1.avg>ys.s2.avg) ? ys.s1.avg : ys.s2.avg, 
-                                    min: (ys.s1.min>ys.s2.min)?ys.s1.min:ys.s2.min, max: (ys.s1.max>ys.s2.max)?ys.s1.max:ys.s2.max })
-=======
                                 generate: (ts, ys) => ({min: 100, avg: 100, max: 100})
->>>>>>> 4c92232a
                             }
                         ] //console.log(ys); 
                     }/*,
