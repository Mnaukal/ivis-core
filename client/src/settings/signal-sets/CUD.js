--- conflicted
+++ resolved
@@ -105,15 +105,9 @@
         } else if (!cidServerValidation) {
             state.setIn(['cid', 'error'], t('Validation is in progress...'));
         } else if (cidServerValidation.exists) {
-<<<<<<< HEAD
-            state.setIn(['cid', 'error'], t('Another signal set with the same id exists. Please choose another signal set id.'));
-        } else if (cidServerValidation.tooLong) {
-            state.setIn(['cid', 'error'], t('The id is too long. The signal set id can be at most 53 characters.'));
-=======
             state.setIn(['cid', 'error'], labels['Another signal set with the same id exists. Please choose another id.']);
         } else if (cidServerValidation.tooLong) {
             state.setIn(['cid', 'error'], t('The id is too long. The id can be at most 53 characters.'));
->>>>>>> d89e45e7
         } else if (cidServerValidation.invalidCharacter) {
             state.setIn(['cid', 'error'], t('The id contains invalid characters. Uppercase letters and some special characters are not allowed.'));
         } else {
