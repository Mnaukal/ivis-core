--- conflicted
+++ resolved
@@ -168,33 +168,6 @@
         ],
         code: `
 import json
-<<<<<<< HEAD
-from elasticsearch import Elasticsearch
-
-# Get parameters and set up elasticsearch
-data = json.loads(sys.stdin.readline())
-es = Elasticsearch([{'host': data['es']['host'], 'port': int(data['es']['port'])}])
-
-state = data.get('state')
-
-params= data['params']
-entities= data['entities']
-
-sig_set = entities['signalSets'][params['sigSet']]
-
-if state is None or state.get('index') is None:
-    ns = sig_set['namespace']
-
-    msg = {}
-    msg['type'] = 'sets'
-    # Request new signal set creation 
-    msg['sigSet'] = {
-    "cid" : "test",
-    "name" : "test" ,
-    "description" : "test" ,
-    "namespace" : ns,
-    "aggs" :  "0" 
-=======
 from datetime import datetime, timedelta
 from ivis import ivis 
 from elasticsearch import helpers
@@ -504,7 +477,6 @@
       ts['field'] : {
         "gt" : last
       }
->>>>>>> fbb12483
     }
   }
 else:
@@ -851,16 +823,7 @@
 
 sensor_np = np.array(sensor_data, dtype=float).reshape(-1, 1)
 
-<<<<<<< HEAD
-    ret = os.write(3,(json.dumps(msg) + '\\n').encode())
-    state = json.loads(sys.stdin.readline())
-    error = state.get('error')
-    if error:
-      sys.stderr.write(error+"\\n")
-      sys.exit(1)
-=======
 euclidean_norm = lambda x, y: np.abs(x - y)
->>>>>>> fbb12483
 
 min_model={}
 min_distance=float("inf")
@@ -896,21 +859,6 @@
 
 ts = datetime.now(timezone.utc).astimezone()
 doc = {
-<<<<<<< HEAD
-    state['fields']['test']: 55
-}
-
-res = es.index(index=state['index'], doc_type='_doc', body=doc)
-
-# Request to store config
-msg={}
-msg['type'] = 'store'
-msg['state'] = state
-ret = os.write(3,(json.dumps(msg).encode()))
-os.close(3)`
-    };
-});
-=======
   state['models_comparison']['fields']['ts']: ts,
   state['models_comparison']['fields']['model']: min_model['cid'],
 }
@@ -955,7 +903,6 @@
 
     }
 };
->>>>>>> fbb12483
 
 if (Object.freeze) {
     Object.freeze(wizardSpecs);
