'use strict';

import React from "react";
import {
    ACEEditor,
    AlignedRow,
    Button,
    CheckBox,
    ColorPicker,
    Dropdown,
    Fieldset,
    InputField, StaticField,
    TableSelect,
    TextArea
} from "../lib/form";
import "brace/mode/html";
import "brace/mode/json";
import moment from "moment";
import {TableSelectMode} from "../lib/table";
import styles from "./ParamTypes.scss";
import {getSignalTypes} from "../settings/signal-sets/signals/signal-types";
import {rgb, color} from "d3-color";
import {getFieldsetPrefix, parseCardinality, resolveAbs} from "../../../shared/param-types-helpers";

export default class ParamTypes {
    constructor(t) {
        this.paramTypes = {};

        // ---------------------------------------------------------------------
        // Helpers

        let paramId = 0;
        const nextParamId = () => {
            paramId++;
            return paramId;
        };

        const ensureString = (spec, value) => {
            if (typeof value !== 'string') {
                if (spec.hasOwnProperty('default'))
                    return spec.default;
                else
                    return '';
            } else {
                return value;
            }
        };

        const ensureBoolean = (spec, value) => {
            if (typeof value !== 'boolean') {
                return spec['default'];
            } else {
                return value;
            }
        };

        const ensureOption = (options, value) => {
            if (options.map(opt => opt.key).includes(value)) {
                return value;
            } else {
                return options[0].key;
            }
        };

        const ensureColor = (spec, value) => {
            if (typeof value !== 'object') {
                if (spec.hasOwnProperty('default')) {
                    const defaultColor = color(spec.default);
                    if (defaultColor !== null)
                        return {r: defaultColor.r, g: defaultColor.g, b: defaultColor.b, a: defaultColor.opacity};
                }
                return {r: 0, g: 0, b: 0, a: 1};
            } else {
                return {r: value.r || 0, g: value.g || 0, b: value.b || 0, a: value.a || 1};
            }
        };

        const ensureSelection = (card, value) => {
            if (card.max === 1) {
                if (Array.isArray(value)) {
                    return null;
                } else {
                    return value;
                }
            } else {
                if (Array.isArray(value)) {
                    return value;
                } else {
                    return [];
                }
            }
        };

        const setStringFieldFromParam = (prefix, spec, param, data) => data[this.getParamFormId(prefix, spec.id)] = ensureString(spec, param);

        const adoptString = (prefix, spec, state) => {
            const formId = this.getParamFormId(prefix, spec.id);
            state.setIn([formId, 'value'], ensureString(spec, state.getIn([formId, 'value'])));
        };

        const upcastString = (spec, value) => ensureString(spec, value);

        const getParamsFromField = (prefix, spec, data) => data[this.getParamFormId(prefix, spec.id)];

        const getACEEditor = mode => ({
            adopt: adoptString,
            setFields: setStringFieldFromParam,
            getParams: getParamsFromField,
            validate: (prefix, spec, state) => {
                if (mode === "json") {
                    const formId = this.getParamFormId(prefix, spec.id);
                    const val = state.getIn([formId, 'value']);
                    if (val === '')
                        return;

                    try {
                        JSON.parse(val);
                    } catch (e) {
                        if (e instanceof SyntaxError) {
                            state.setIn([formId, 'error'], t('Please enter a valid JSON.') + " (" + e.message + ")");
                        } else throw e;
                    }
                }
            },
<<<<<<< HEAD
            render: (self, prefix, spec) => <ACEEditor key={spec.id} id={this.getParamFormId(prefix, spec.id)}
                                                       label={spec.label} help={spec.help} mode={mode}
                                                       height={spec.height} readOnly={spec.disabled}/>,
=======
            render: (self, prefix, spec, disabled) => <ACEEditor key={spec.id} id={this.getParamFormId(prefix, spec.id)}
                                                                 label={spec.label} help={spec.help} mode={mode}
                                                                 height={spec.height} readOnly={disabled}/>,
>>>>>>> b4ac46c3
            upcast: upcastString
        });


        // ---------------------------------------------------------------------
        // Parameter Type Handlers

        const signalTypes = getSignalTypes(t);

        this.paramTypes.boolean = {
            adopt: (prefix, spec, state) => {
                const formId = this.getParamFormId(prefix, spec.id);
                state.setIn([formId, 'value'], ensureBoolean(spec, state.getIn([formId, 'value'])));
            },
            setFields: (prefix, spec, param, data) => data[this.getParamFormId(prefix, spec.id)] = ensureBoolean(spec, param),
            getParams: getParamsFromField,
            validate: (prefix, spec, state) => {
            },
<<<<<<< HEAD
            render: (self, prefix, spec) => <CheckBox key={spec.id} id={this.getParamFormId(prefix, spec.id)}
                                                      label={spec.label} text="" help={spec.help}
                                                      disabled={spec.disabled}/>,
=======
            render: (self, prefix, spec, disabled) => <CheckBox key={spec.id} id={this.getParamFormId(prefix, spec.id)}
                                                                label={spec.label} text="" help={spec.help}
                                                                disabled={disabled}/>,
>>>>>>> b4ac46c3
            upcast: (spec, value) => ensureBoolean(spec, value)
        };

        this.paramTypes.string = {
            adopt: adoptString,
            setFields: setStringFieldFromParam,
            getParams: getParamsFromField,
            validate: (prefix, spec, state) => {
                const formId = this.getParamFormId(prefix, spec.id);
                const val = state.getIn([formId, 'value']);

                if ((spec.isRequired && val.trim() === '')) {
                    state.setIn([formId, 'error'], t('Input is required'));
                }
            },
<<<<<<< HEAD
            render: (self, prefix, spec) => <InputField key={spec.id} id={this.getParamFormId(prefix, spec.id)}
                                                        label={spec.label} help={spec.help} disabled={spec.disabled}/>,
=======
            render: (self, prefix, spec, disabled) => <InputField key={spec.id}
                                                                  id={this.getParamFormId(prefix, spec.id)}
                                                                  label={spec.label} help={spec.help}
                                                                  disabled={disabled}/>,
>>>>>>> b4ac46c3
            upcast: upcastString
        };


        this.paramTypes.integer = {
            adopt: adoptString,
            setFields: setStringFieldFromParam,
            getParams: getParamsFromField,
            validate: (prefix, spec, state) => {
                const formId = this.getParamFormId(prefix, spec.id);
                const val = state.getIn([formId, 'value']);

                if ((spec.isRequired && val.trim() === '') || !Number.isInteger(Number(val))) {
                    state.setIn([formId, 'error'], t('Please enter an integer'));
                }
            },
<<<<<<< HEAD
            render: (self, prefix, spec) => <InputField key={spec.id} id={this.getParamFormId(prefix, spec.id)}
                                                        label={spec.label} help={spec.help} disabled={spec.disabled}/>,
=======
            render: (self, prefix, spec, disabled) => <InputField key={spec.id}
                                                                  id={this.getParamFormId(prefix, spec.id)}
                                                                  label={spec.label} help={spec.help}
                                                                  disabled={disabled}
            />,
>>>>>>> b4ac46c3
            upcast: (spec, value) => Number.parseInt(value)
        };
        this.paramTypes.number = this.paramTypes.integer; // for backwards compatibility

        this.paramTypes.float = {
            adopt: adoptString,
            setFields: setStringFieldFromParam,
            getParams: getParamsFromField,
            validate: (prefix, spec, state) => {
                const formId = this.getParamFormId(prefix, spec.id);
                const val = state.getIn([formId, 'value']);

                if ((spec.isRequired && val.trim() === '') || isNaN(val)) {
                    state.setIn([formId, 'error'], t('Please enter a number'));
                }
            },
<<<<<<< HEAD
            render: (self, prefix, spec) => <InputField key={spec.id} id={this.getParamFormId(prefix, spec.id)}
                                                        label={spec.label} help={spec.help} disabled={spec.disabled}/>,
=======
            render: (self, prefix, spec, disabled) => <InputField key={spec.id}
                                                                  id={this.getParamFormId(prefix, spec.id)}
                                                                  label={spec.label} help={spec.help}
                                                                  disabled={disabled}/>,
>>>>>>> b4ac46c3
            upcast: (spec, value) => Number.parseFloat(value)
        };


        this.paramTypes.text = {
            adopt: adoptString,
            setFields: setStringFieldFromParam,
            getParams: getParamsFromField,
            validate: (prefix, spec, state) => {
            },
<<<<<<< HEAD
            render: (self, prefix, spec) => <TextArea key={spec.id} id={this.getParamFormId(prefix, spec.id)}
                                                      label={spec.label} help={spec.help} disabled={spec.disabled}/>,
=======
            render: (self, prefix, spec, disabled) => <TextArea key={spec.id} id={this.getParamFormId(prefix, spec.id)}
                                                                label={spec.label} help={spec.help}
                                                                disabled={disabled}/>,
>>>>>>> b4ac46c3
            upcast: upcastString
        };


        this.paramTypes.html = getACEEditor('html');


        this.paramTypes.json = getACEEditor('json');

        this.paramTypes.option = {
            adopt: (prefix, spec, state) => {
                const formId = this.getParamFormId(prefix, spec.id);
                state.setIn([formId, 'value'], ensureOption(spec.options, state.getIn([formId, 'value'])));
            },
            setFields: (prefix, spec, param, data) => data[this.getParamFormId(prefix, spec.id)] = ensureOption(spec.options, param),
            getParams: getParamsFromField,
            validate: (prefix, spec, state) => {
                const formId = this.getParamFormId(prefix, spec.id);
                const sel = state.getIn([formId, 'value']);

                if (!(spec.options.map(opt => opt.key).includes(sel))) {
                    state.setIn([formId, 'error'], t('Option is not allowed.'));
                }
            },
<<<<<<< HEAD
            render: (self, prefix, spec) => <Dropdown key={spec.id} id={this.getParamFormId(prefix, spec.id)}
                                                      label={spec.label} help={spec.help} options={spec.options}
                                                      disabled={spec.disabled}/>,
=======
            render: (self, prefix, spec, disabled) => <Dropdown key={spec.id} id={this.getParamFormId(prefix, spec.id)}
                                                                label={spec.label} help={spec.help}
                                                                options={spec.options} disabled={disabled}/>,
>>>>>>> b4ac46c3
            upcast: (spec, value) => ensureOption(spec.options, value)
        };

        this.paramTypes.color = {
            adopt: (prefix, spec, state) => {
                const formId = this.getParamFormId(prefix, spec.id);
                state.setIn([formId, 'value'], ensureColor(spec, state.getIn([formId, 'value'])));
            },
            setFields: (prefix, spec, param, data) => data[this.getParamFormId(prefix, spec.id)] = ensureColor(spec, param),
            getParams: getParamsFromField,
            validate: (prefix, spec, state) => {
            },
<<<<<<< HEAD
            render: (self, prefix, spec) => <ColorPicker key={spec.id} id={this.getParamFormId(prefix, spec.id)}
                                                         label={spec.label} help={spec.help}
                                                         disabled={spec.disabled}/>,
=======
            render: (self, prefix, spec, disabled) => <ColorPicker key={spec.id}
                                                                   id={this.getParamFormId(prefix, spec.id)}
                                                                   label={spec.label} help={spec.help}
                                                                   disabled={disabled}
            />,
>>>>>>> b4ac46c3
            upcast: (spec, value) => {
                const col = ensureColor(spec, value);
                return rgb(col.r, col.g, col.b, col.a);
            }
        };


        this.paramTypes.signalSet = {
            adopt: (prefix, spec, state) => {
                const formId = this.getParamFormId(prefix, spec.id);
                state.setIn([formId, 'value'], null);
            },
            setFields: (prefix, spec, param, data) => {
                data[this.getParamFormId(prefix, spec.id)] = ensureSelection({min: 1, max: 1}, param);
            },
            getParams: getParamsFromField,
            validate: (prefix, spec, state) => {
                const formId = this.getParamFormId(prefix, spec.id);
                const sel = state.getIn([formId, 'value']);

                if (sel === undefined || sel === null) {
                    state.setIn([formId, 'error'], t('Exactly one item has to be selected'));
                }
            },
            render: (self, prefix, spec, disabled) => {
                const signalColumns = [
                    {data: 1, title: t('Id')},
                    {data: 2, title: t('Name')},
                    {data: 3, title: t('Description')},
                    {data: 6, title: t('Created'), render: data => moment(data).fromNow()},
                    {data: 8, title: t('Namespace')}
                ];

                return <TableSelect
                    key={spec.id}
                    id={this.getParamFormId(prefix, spec.id)}
                    label={spec.label}
                    help={spec.help}
                    columns={signalColumns}
                    withHeader
                    dropdown
                    selectMode={TableSelectMode.SINGLE}
                    selectionLabelIndex={2}
                    selectionKeyIndex={1}
                    dataUrl="rest/signal-sets-table"
<<<<<<< HEAD
                    disabled={spec.disabled}
=======
                    disabled={disabled}
>>>>>>> b4ac46c3
                />;
            },
            upcast: (spec, value) => ensureSelection({min: 1, max: 1}, value)
        };


        this.paramTypes.signal = {
            adopt: (prefix, spec, state) => {
                const card = parseCardinality(spec.cardinality);
                const formId = this.getParamFormId(prefix, spec.id);
                state.setIn([formId, 'value'], card.max === 1 ? null : []);
            },
            setFields: (prefix, spec, param, data) => {
                const card = parseCardinality(spec.cardinality);
                data[this.getParamFormId(prefix, spec.id)] = ensureSelection(card, param);
            },
            getParams: getParamsFromField,
            validate: (prefix, spec, state) => {
                const card = parseCardinality(spec.cardinality);
                const formId = this.getParamFormId(prefix, spec.id);
                const sel = state.getIn([formId, 'value']);

                if (card.max === 1) {
                    if ((sel === undefined || sel === null) && card.min === 1) {
                        state.setIn([formId, 'error'], t('Exactly one item has to be selected'));
                    }
                } else if (sel.length < card.min) {
                    state.setIn([formId, 'error'], t('At least {{ count }} item(s) have to be selected', {count: spec.min}));
                } else if (sel.length > card.max) {
                    state.setIn([formId, 'error'], t('At most {{ count }} item(s) can be selected', {count: spec.max}));
                }
            },
            onChange: (prefix, spec, state, key, oldVal, newVal) => {
                if (spec.signalSetRef) {
                    const signalSetFormId = this.getParamFormId(prefix, spec.signalSetRef);
                    if (key === signalSetFormId && oldVal !== newVal) {
                        const formId = this.getParamFormId(prefix, spec.id);
                        const card = parseCardinality(spec.cardinality);
                        state.setIn([formId, 'value'], card.max === 1 ? null : []);
                    }
                }

            },
            render: (self, prefix, spec, disabled) => {
                let signalSetCid = spec.signalSet;
                if (spec.signalSetRef) {
                    const signalSetFormId = this.getParamFormId(prefix, spec.signalSetRef);
                    signalSetCid = self.getFormValue(signalSetFormId);
                }

                const card = parseCardinality(spec.cardinality);
                const signalColumns = [
                    {data: 1, title: t('Id')},
                    {data: 2, title: t('Name')},
                    {data: 3, title: t('Description')},
                    {data: 4, title: t('Type'), render: data => signalTypes[data]},
                    {data: 5, title: t('Created'), render: data => moment(data).fromNow()},
                    {data: 6, title: t('Namespace')}
                ];

                let filterByType;
                if (spec.signalType) {
                    const types = Array.isArray(spec.signalType) ? spec.signalType.join(" ") : spec.signalType;
                    filterByType = [null, null, null, types, null, null]; // this should have the same length as signalColumns
                }

                if (signalSetCid) {
                    return <TableSelect
                        key={spec.id}
                        id={this.getParamFormId(prefix, spec.id)}
                        label={spec.label}
                        help={spec.help}
                        columns={signalColumns}
                        withHeader
                        dropdown
                        selectMode={card.max === 1 ? TableSelectMode.SINGLE : TableSelectMode.MULTI}
                        selectionLabelIndex={2}
                        selectionKeyIndex={1}
                        dataUrl={`rest/signals-table-by-cid/${signalSetCid}`}
                        searchCols={filterByType}
<<<<<<< HEAD
                        disabled={spec.disabled}
=======
                        disabled={disabled}
>>>>>>> b4ac46c3
                    />;
                } else {
                    return (
                        <StaticField key={spec.id} id={spec.id} label={spec.label}>
                            {t('Select signal set to see the list of signals.')}
                        </StaticField>
                    );
                }
            },
            upcast: (spec, value) => {
                const card = parseCardinality(spec.cardinality);
                return ensureSelection(card, value);
            }
        };

        /*
          The form data has the following structure depending on cardinality:
          0..1:
          - field param_/XXX = true -> param_/XXX/childN contains childN data

          1..1:
          - field param_/XXX is true, param_/XXX/childN contains childN data

          *..n:
          - field param_/XXX = [id1], param_/XXX/[id1]/childN contains childN data

          If spec.flat is true, it is rendered without label and without the encapsulating fieldset
         */
        this.paramTypes.fieldset = {
            adopt: (prefix, spec, state) => {
                const card = parseCardinality(spec.cardinality);
                const childrenPrefix = getFieldsetPrefix(prefix, spec);
                const formId = this.getParamFormId(prefix, spec.id);

                const childParamPrefix = this.getParamFormId(childrenPrefix);
                for (const childFormId of state.keys()) {
                    if (childFormId.startsWith(childParamPrefix)) {
                        state.deleteIn([childFormId, 'error']);
                    }
                }

                if (spec.children) {
                    if (card.max === 1) {
                        if (card.min === 1) {
                            // If cardinality is 1, initialize the children
                            const childPrefix = getFieldsetPrefix(prefix, spec);
                            for (const childSpec of spec.children) {
                                this.getSanitizedParamType(childSpec.type).adopt(childPrefix, childSpec, state);
                            }

                            state.setIn([formId, 'value'], true);
                        } else {
                            state.setIn([formId, 'value'], false);
                        }
                    } else {
                        state.setIn([formId, 'value'], []);
                    }
                }
            },
            setFields: (prefix, spec, param, data) => {
                const card = parseCardinality(spec.cardinality);
                const formId = this.getParamFormId(prefix, spec.id);

                if (card.max === 1) {
                    if (typeof param !== 'object') {
                        param = card.min === 1 ? {} : null;
                    }
                } else {
                    if (!Array.isArray(param)) {
                        param = [];
                    }
                }

                const setChildFields = (params, entryId) => {
                    const childPrefix = getFieldsetPrefix(prefix, spec, entryId);
                    for (const childSpec of spec.children) {
                        this.getSanitizedParamType(childSpec.type).setFields(childPrefix, childSpec, params[childSpec.id], data);
                    }
                };

                if (spec.children) {
                    if (card.max === 1) {
                        if (param !== null) {
                            setChildFields(param);
                            data[formId] = true;
                        } else {
                            data[formId] = false;
                        }
                    } else {
                        data[formId] = [];
                        for (const entryParams of param) {
                            const entryId = nextParamId();
                            data[formId].push(entryId);
                            setChildFields(entryParams, entryId);
                        }
                    }
                }
            },
            getParams: (prefix, spec, data) => {
                const card = parseCardinality(spec.cardinality);
                const formId = this.getParamFormId(prefix, spec.id);
                let params;

                const getChildParams = (entryId) => {
                    const childParams = {};
                    for (const childSpec of spec.children) {
                        childParams[childSpec.id] = this.getSanitizedParamType(childSpec.type).getParams(getFieldsetPrefix(prefix, spec, entryId), childSpec, data);
                    }
                    return childParams;
                };

                const childEntries = data[formId];
                if (spec.children) {
                    if (card.max === 1) {
                        if (childEntries) {
                            params = getChildParams();
                        } else {
                            params = null;
                        }
                    } else {
                        params = [];
                        if (childEntries) {
                            for (const entryId of childEntries) {
                                params.push(getChildParams(entryId));
                            }
                        }
                    }
                }

                return params;
            },
            validate: (prefix, spec, state) => {
                const card = parseCardinality(spec.cardinality);
                const formId = this.getParamFormId(prefix, spec.id);

                if (spec.children) {
                    const childEntries = state.getIn([formId, 'value']);

                    const processChild = (entryId) => {
                        for (const childSpec of spec.children) {
                            this.getSanitizedParamType(childSpec.type).validate(getFieldsetPrefix(prefix, spec, entryId), childSpec, state);
                        }
                    };

                    if (card.max === 1) {
                        if (childEntries) {
                            processChild();
                        }
                    } else {
                        for (const entryId of childEntries) {
                            processChild(entryId);
                        }

                        if (childEntries.length < card.min) {
                            state.setIn([formId, 'error'], t('There have to be at least {{ count }} entries', {count: card.min}));
                        } else if (childEntries.length > card.max) {
                            state.setIn([formId, 'error'], t('There can be at most {{ count }} entries', {count: card.max}));
                        }
                    }
                }
            },
            onChange: (prefix, spec, state, key, oldVal, newVal) => {
                const card = parseCardinality(spec.cardinality);
                const formId = this.getParamFormId(prefix, spec.id);

                const processChild = entryId => {
                    for (const childSpec of spec.children) {
                        const onChange = this.getSanitizedParamType(childSpec.type).onChange;
                        if (onChange) {
                            onChange(getFieldsetPrefix(prefix, spec, entryId), childSpec, state, key, oldVal, newVal);
                        }
                    }
                };

                if (spec.children) {
                    const childEntries = state.getIn([formId, 'value']);
                    if (card.max === 1) {
                        if (childEntries) {
                            processChild();
                        }
                    } else {
                        for (const entryId of childEntries) {
                            processChild(entryId);
                        }
                    }
                }
            },
            render: (self, prefix, spec, disabled) => {
                const card = parseCardinality(spec.cardinality);
                const formId = this.getParamFormId(prefix, spec.id);

                const fields = [];
                if (spec.children) {
                    const childEntries = self.getFormValue(formId);

                    // This method is used only for non-singletons (i.e. cardinality other than 1)
                    const onAddEntry = beforeIdx => (async () =>
                            self.updateForm(mutState => {
                                if (card.max === 1) {
                                    const childPrefix = getFieldsetPrefix(prefix, spec);
                                    for (const childSpec of spec.children) {
                                        this.getSanitizedParamType(childSpec.type).adopt(childPrefix, childSpec, mutState);
                                    }

                                    mutState.setIn([formId, 'value'], true);

                                } else {
                                    const order = mutState.getIn([formId, 'value']);

                                    const entryId = nextParamId();
                                    const newOrder = [...order.slice(0, beforeIdx), entryId, ...order.slice(beforeIdx)];

                                    const childPrefix = getFieldsetPrefix(prefix, spec, entryId);
                                    for (const childSpec of spec.children) {
                                        this.getSanitizedParamType(childSpec.type).adopt(childPrefix, childSpec, mutState);
                                    }

                                    mutState.setIn([formId, 'value'], newOrder);
                                }
                            })
                    );

                    const processChild = (entryIdx, entryId) => {
                        const childPrefix = getFieldsetPrefix(prefix, spec, entryId);

                        const childFields = [];
                        for (const childSpec of spec.children) {
<<<<<<< HEAD
                            childFields.push(this.getSanitizedParamType(childSpec.type).render(self, childPrefix, {
                                disabled: spec.disabled,
                                ...childSpec,
                            }));
=======
                            childFields.push(this.getSanitizedParamType(childSpec.type).render(self, childPrefix, childSpec, disabled));
>>>>>>> b4ac46c3
                        }

                        fields.push(
                            <div key={card.max === 1 ? 'singleton' : entryId}
<<<<<<< HEAD
                                 className={styles.entry + (card.max === 1 && card.min === 1 ? '' : ' ' + styles.entryWithButtons)}>
                                {!(card.min === 1 && card.max === 1) && !spec.disabled &&
=======
                                 className={styles.entry + (disabled || (card.max === 1 && card.min === 1) ? '' : ' ' + styles.entryWithButtons)}>
                                {!disabled && !(card.min === 1 && card.max === 1) &&
>>>>>>> b4ac46c3
                                <div className={styles.entryButtons}>
                                    {((card.max === 1 && childEntries) || childEntries.length > card.min) &&
                                    <Button
                                        className="btn-secondary"
                                        icon="trash"
                                        title={t('Remove')}
                                        onClickAsync={async () =>
                                            self.updateForm(mutState => {
                                                const childParamPrefix = this.getParamFormId(childPrefix);
                                                for (const childFormId of mutState.keys()) {
                                                    if (childFormId.startsWith(childParamPrefix)) {
                                                        mutState.delete(childFormId);
                                                    }
                                                }

                                                if (card.max === 1) {
                                                    mutState.setIn([formId, 'value'], false);
                                                } else {
                                                    const order = mutState.getIn([formId, 'value']).filter((val, idx) => idx !== entryIdx);
                                                    mutState.setIn([formId, 'value'], order);
                                                }
                                            })
                                        }
                                    />
                                    }
                                    {((card.max === 1 && !childEntries) || childEntries.length < card.max) &&
                                    <Button
                                        className="btn-secondary"
                                        icon="plus"
                                        title={t('Insert new entry before this one')}
                                        onClickAsync={onAddEntry(entryIdx)}
                                    />
                                    }
                                    {card.max !== 1 && entryIdx > 0 &&
                                    <Button
                                        className="btn-secondary"
                                        icon="chevron-up"
                                        title={t('Move up')}
                                        onClickAsync={async () => {
                                            const order = self.getFormValue(formId);
                                            self.updateFormValue(formId, [...order.slice(0, entryIdx - 1), order[entryIdx], order[entryIdx - 1], ...order.slice(entryIdx + 1)]);
                                        }}
                                    />
                                    }
                                    {card.max !== 1 && entryIdx < childEntries.length - 1 &&
                                    <Button
                                        className="btn-secondary"
                                        icon="chevron-down"
                                        title={t('Move down')}
                                        onClickAsync={async () => {
                                            const order = self.getFormValue(formId);
                                            self.updateFormValue(formId, [...order.slice(0, entryIdx), order[entryIdx + 1], order[entryIdx], ...order.slice(entryIdx + 2)]);
                                        }}
                                    />
                                    }
                                </div>
                                }
                                <div className={styles.entryContent}>
                                    {childFields}
                                </div>
                            </div>
                        );
                    };


                    if (card.max === 1) {
                        if (childEntries) {
                            processChild();
                        }
                    } else {
                        for (let entryIdx = 0; entryIdx < childEntries.length; entryIdx++) {
                            processChild(entryIdx, childEntries[entryIdx]);
                        }
                    }

<<<<<<< HEAD
                    if (((card.max === 1 && !childEntries) || childEntries.length < card.max) && !spec.disabled) {
=======
                    if (!disabled && (( card.max === 1 && !childEntries) || childEntries.length < card.max)) {
>>>>>>> b4ac46c3
                        fields.push(
                            <div key="newEntry" className={styles.newEntry}>
                                <Button
                                    className="btn-secondary"
                                    icon="plus"
                                    label={t('Add entry')}
                                    onClickAsync={onAddEntry(childEntries.length)}
                                />
                            </div>
                        );
                    }
                }

                return <Fieldset key={spec.id} id={formId} label={spec.label} help={spec.help}
                                 flat={spec.flat} className={spec.disabled ? "disabled" : undefined}>
                    {fields}
                </Fieldset>;
            },
            upcast: (spec, value) => {
                const upcastChild = (childConfig) => {
                    const upcastedConfig = {};
                    for (const childSpec of spec.children) {
                        upcastedConfig[childSpec.id] = this.getSanitizedParamType(childSpec.type).upcast(childSpec, childConfig[childSpec.id]);
                    }

                    return upcastedConfig;
                };


                const card = parseCardinality(spec.cardinality);
                if (card.max === 1) {
                    if (spec.children) {
                        if (value) {
                            return upcastChild(value);
                        }
                    } else {
                        return null;
                    }
                } else {
                    if (spec.children) {
                        const result = [];

                        for (const childConfig of value) {
                            result.push(upcastChild(childConfig));
                        }

                        return result;
                    } else {
                        return [];
                    }
                }
            }
        };
    }

    adopt(configSpec, mutStateData) {
        if (Array.isArray(configSpec)) {
            for (const spec of configSpec) {
                this.getSanitizedParamType(spec.type).adopt('/', spec, mutStateData);
            }
        } else {
            this.getSanitizedParamType(configSpec.type).adopt(null, configSpec, mutStateData);
        }
    }

    onChange(configSpec, mutStateData, key, oldVal, newVal) {
        if (Array.isArray(configSpec)) {
            for (const spec of configSpec) {
                const onChange = this.getSanitizedParamType(spec.type).onChange;
                if (onChange) {
                    onChange('/', spec, mutStateData, key, oldVal, newVal);
                }
            }
        } else {
            const onChange = this.getSanitizedParamType(configSpec.type).onChange;
            if (onChange) {
                onChange(null, configSpec, mutStateData, key, oldVal, newVal);
            }
        }
    }

    setFields(configSpec, config, data) {
        if (Array.isArray(configSpec)) {
            for (const spec of configSpec) {
                this.getSanitizedParamType(spec.type).setFields('/', spec, config[spec.id], data);
            }
        } else {
            this.getSanitizedParamType(configSpec.type).setFields(null, configSpec, config, data);
        }
    }

    getParams(configSpec, data) {
        if (Array.isArray(configSpec)) {
            const config = {};
            for (const spec of configSpec) {
                config[spec.id] = this.getSanitizedParamType(spec.type).getParams('/', spec, data);
            }
            return config;
        } else {
            return this.getSanitizedParamType(configSpec.type).getParams(null, configSpec, data);
        }
    }

    localValidate(configSpec, state) {
        if (Array.isArray(configSpec)) {
            for (const spec of configSpec) {
                this.getSanitizedParamType(spec.type).validate('/', spec, state);
            }
        } else {
            this.getSanitizedParamType(configSpec.type).validate(null, configSpec, state);
        }
    }

    render(configSpec, self, disabled) {
        const params = [];

        if (Array.isArray(configSpec)) {
            for (const spec of configSpec) {
                const field = this.getSanitizedParamType(spec.type).render(self, '/', spec, disabled);
                if (field) {
                    params.push(field);
                }
            }
        } else {
            const field = this.getSanitizedParamType(configSpec.type).render(self, null, configSpec, disabled);
            if (field) {
                params.push(field);
            }
        }

        if (params.length > 0) {
            return (
                <div className={styles.params}>
                    {params}
                </div>
            );
        } else {
            return null;
        }
    }

    upcast(configSpec, config) {
        if (Array.isArray(configSpec)) {
            const upcastedConfig = {};

            // These are entries for which we have type specification (from template params)
            for (const spec of configSpec) {
                upcastedConfig[spec.id] = this.getSanitizedParamType(spec.type).upcast(spec, config[spec.id]);
            }

            // These are ad-hoc configuration entries that are potentially added by ivis components (Legend, TimeContext, etc.)
            // We don't have type spec for them, so we only copy them. The respective components are responsible for correctly
            // importing and upcasting the config
            for (const configKey in config) {
                if (!(configKey in upcastedConfig)) {
                    upcastedConfig[configKey] = config[configKey];
                }
            }

            return upcastedConfig;
        } else {
            return this.getSanitizedParamType(configSpec.type).upcast(configSpec, config);
        }
    }

    getParamPrefix() {
        return this.getParamFormId('/');
    }


    // ------------------------------------------------------------------
    // Private methods

    getSanitizedParamType(type) {
        let paramType;
        if (type in this.paramTypes) {
            paramType = this.paramTypes[type];
        } else {
            paramType = {
                adopt: (prefix, spec, state) => {
                },
                setFields: (prefix, spec, param, data) => {
                },
                getParams: (prefix, spec, data) => {
                },
                validate: (prefix, spec, state) => {
                },
                onChange: (prefix, spec, state, key, oldVal, newVal) => {
                },
                render: (self, prefix, spec, disabled) => {
                },
                upcast: value => null
            };
        }

        return paramType;
    }

    getParamFormId(prefix, paramId) {
        const abs = paramId ? resolveAbs(prefix, paramId) : prefix;
        return 'param_' + abs;
    }
}<|MERGE_RESOLUTION|>--- conflicted
+++ resolved
@@ -122,15 +122,9 @@
                     }
                 }
             },
-<<<<<<< HEAD
-            render: (self, prefix, spec) => <ACEEditor key={spec.id} id={this.getParamFormId(prefix, spec.id)}
-                                                       label={spec.label} help={spec.help} mode={mode}
-                                                       height={spec.height} readOnly={spec.disabled}/>,
-=======
             render: (self, prefix, spec, disabled) => <ACEEditor key={spec.id} id={this.getParamFormId(prefix, spec.id)}
                                                                  label={spec.label} help={spec.help} mode={mode}
                                                                  height={spec.height} readOnly={disabled}/>,
->>>>>>> b4ac46c3
             upcast: upcastString
         });
 
@@ -149,15 +143,9 @@
             getParams: getParamsFromField,
             validate: (prefix, spec, state) => {
             },
-<<<<<<< HEAD
-            render: (self, prefix, spec) => <CheckBox key={spec.id} id={this.getParamFormId(prefix, spec.id)}
-                                                      label={spec.label} text="" help={spec.help}
-                                                      disabled={spec.disabled}/>,
-=======
             render: (self, prefix, spec, disabled) => <CheckBox key={spec.id} id={this.getParamFormId(prefix, spec.id)}
                                                                 label={spec.label} text="" help={spec.help}
                                                                 disabled={disabled}/>,
->>>>>>> b4ac46c3
             upcast: (spec, value) => ensureBoolean(spec, value)
         };
 
@@ -173,15 +161,10 @@
                     state.setIn([formId, 'error'], t('Input is required'));
                 }
             },
-<<<<<<< HEAD
-            render: (self, prefix, spec) => <InputField key={spec.id} id={this.getParamFormId(prefix, spec.id)}
-                                                        label={spec.label} help={spec.help} disabled={spec.disabled}/>,
-=======
             render: (self, prefix, spec, disabled) => <InputField key={spec.id}
                                                                   id={this.getParamFormId(prefix, spec.id)}
                                                                   label={spec.label} help={spec.help}
-                                                                  disabled={disabled}/>,
->>>>>>> b4ac46c3
+                                                                  disabled={disabled}/>, // TODO(MT): check if `spec.disabled` works
             upcast: upcastString
         };
 
@@ -198,16 +181,11 @@
                     state.setIn([formId, 'error'], t('Please enter an integer'));
                 }
             },
-<<<<<<< HEAD
-            render: (self, prefix, spec) => <InputField key={spec.id} id={this.getParamFormId(prefix, spec.id)}
-                                                        label={spec.label} help={spec.help} disabled={spec.disabled}/>,
-=======
             render: (self, prefix, spec, disabled) => <InputField key={spec.id}
                                                                   id={this.getParamFormId(prefix, spec.id)}
                                                                   label={spec.label} help={spec.help}
                                                                   disabled={disabled}
             />,
->>>>>>> b4ac46c3
             upcast: (spec, value) => Number.parseInt(value)
         };
         this.paramTypes.number = this.paramTypes.integer; // for backwards compatibility
@@ -224,15 +202,10 @@
                     state.setIn([formId, 'error'], t('Please enter a number'));
                 }
             },
-<<<<<<< HEAD
-            render: (self, prefix, spec) => <InputField key={spec.id} id={this.getParamFormId(prefix, spec.id)}
-                                                        label={spec.label} help={spec.help} disabled={spec.disabled}/>,
-=======
             render: (self, prefix, spec, disabled) => <InputField key={spec.id}
                                                                   id={this.getParamFormId(prefix, spec.id)}
                                                                   label={spec.label} help={spec.help}
                                                                   disabled={disabled}/>,
->>>>>>> b4ac46c3
             upcast: (spec, value) => Number.parseFloat(value)
         };
 
@@ -243,14 +216,9 @@
             getParams: getParamsFromField,
             validate: (prefix, spec, state) => {
             },
-<<<<<<< HEAD
-            render: (self, prefix, spec) => <TextArea key={spec.id} id={this.getParamFormId(prefix, spec.id)}
-                                                      label={spec.label} help={spec.help} disabled={spec.disabled}/>,
-=======
             render: (self, prefix, spec, disabled) => <TextArea key={spec.id} id={this.getParamFormId(prefix, spec.id)}
                                                                 label={spec.label} help={spec.help}
                                                                 disabled={disabled}/>,
->>>>>>> b4ac46c3
             upcast: upcastString
         };
 
@@ -275,15 +243,9 @@
                     state.setIn([formId, 'error'], t('Option is not allowed.'));
                 }
             },
-<<<<<<< HEAD
-            render: (self, prefix, spec) => <Dropdown key={spec.id} id={this.getParamFormId(prefix, spec.id)}
-                                                      label={spec.label} help={spec.help} options={spec.options}
-                                                      disabled={spec.disabled}/>,
-=======
             render: (self, prefix, spec, disabled) => <Dropdown key={spec.id} id={this.getParamFormId(prefix, spec.id)}
                                                                 label={spec.label} help={spec.help}
                                                                 options={spec.options} disabled={disabled}/>,
->>>>>>> b4ac46c3
             upcast: (spec, value) => ensureOption(spec.options, value)
         };
 
@@ -296,17 +258,11 @@
             getParams: getParamsFromField,
             validate: (prefix, spec, state) => {
             },
-<<<<<<< HEAD
-            render: (self, prefix, spec) => <ColorPicker key={spec.id} id={this.getParamFormId(prefix, spec.id)}
-                                                         label={spec.label} help={spec.help}
-                                                         disabled={spec.disabled}/>,
-=======
             render: (self, prefix, spec, disabled) => <ColorPicker key={spec.id}
                                                                    id={this.getParamFormId(prefix, spec.id)}
                                                                    label={spec.label} help={spec.help}
                                                                    disabled={disabled}
             />,
->>>>>>> b4ac46c3
             upcast: (spec, value) => {
                 const col = ensureColor(spec, value);
                 return rgb(col.r, col.g, col.b, col.a);
@@ -352,11 +308,7 @@
                     selectionLabelIndex={2}
                     selectionKeyIndex={1}
                     dataUrl="rest/signal-sets-table"
-<<<<<<< HEAD
-                    disabled={spec.disabled}
-=======
                     disabled={disabled}
->>>>>>> b4ac46c3
                 />;
             },
             upcast: (spec, value) => ensureSelection({min: 1, max: 1}, value)
@@ -437,11 +389,7 @@
                         selectionKeyIndex={1}
                         dataUrl={`rest/signals-table-by-cid/${signalSetCid}`}
                         searchCols={filterByType}
-<<<<<<< HEAD
-                        disabled={spec.disabled}
-=======
                         disabled={disabled}
->>>>>>> b4ac46c3
                     />;
                 } else {
                     return (
@@ -669,25 +617,13 @@
 
                         const childFields = [];
                         for (const childSpec of spec.children) {
-<<<<<<< HEAD
-                            childFields.push(this.getSanitizedParamType(childSpec.type).render(self, childPrefix, {
-                                disabled: spec.disabled,
-                                ...childSpec,
-                            }));
-=======
-                            childFields.push(this.getSanitizedParamType(childSpec.type).render(self, childPrefix, childSpec, disabled));
->>>>>>> b4ac46c3
+                            childFields.push(this.getSanitizedParamType(childSpec.type).render(self, childPrefix, childSpec, disabled)); // TODO(MT): || spec.disabled
                         }
 
                         fields.push(
                             <div key={card.max === 1 ? 'singleton' : entryId}
-<<<<<<< HEAD
-                                 className={styles.entry + (card.max === 1 && card.min === 1 ? '' : ' ' + styles.entryWithButtons)}>
-                                {!(card.min === 1 && card.max === 1) && !spec.disabled &&
-=======
                                  className={styles.entry + (disabled || (card.max === 1 && card.min === 1) ? '' : ' ' + styles.entryWithButtons)}>
-                                {!disabled && !(card.min === 1 && card.max === 1) &&
->>>>>>> b4ac46c3
+                                {!disabled && !(card.min === 1 && card.max === 1) &&  // TODO(MT): && !spec.disabled
                                 <div className={styles.entryButtons}>
                                     {((card.max === 1 && childEntries) || childEntries.length > card.min) &&
                                     <Button
@@ -763,11 +699,7 @@
                         }
                     }
 
-<<<<<<< HEAD
-                    if (((card.max === 1 && !childEntries) || childEntries.length < card.max) && !spec.disabled) {
-=======
-                    if (!disabled && (( card.max === 1 && !childEntries) || childEntries.length < card.max)) {
->>>>>>> b4ac46c3
+                    if (!disabled && (( card.max === 1 && !childEntries) || childEntries.length < card.max)) { // TODO(MT): spec.disabled
                         fields.push(
                             <div key="newEntry" className={styles.newEntry}>
                                 <Button
