'use strict';

import React, {Component} from 'react';
import {withTranslation} from './i18n';
import axios, {HTTPMethod} from './axios';
import Immutable from 'immutable';
import PropTypes from 'prop-types';
import interoperableErrors from '../../../shared/interoperable-errors';
import {withPageHelpers} from './page'
import {withAsyncErrorHandler, withErrorHandling} from './error-handling';
import {TreeSelectMode, TreeTable} from './tree';
import {Table, TableSelectMode} from './table';
import {Button} from "./bootstrap-components";
import {SketchPicker} from 'react-color';

import ACEEditorRaw from 'react-ace';
import 'brace/theme/github';
import 'brace/ext/searchbox';

import DayPicker from 'react-day-picker';
import 'react-day-picker/lib/style.css';
import {
    birthdayYear,
    DateFormat,
    formatBirthday,
    formatDate,
    getBirthdayFormatString,
    getDateFormatString,
    parseBirthday,
    parseDate
} from '../../../shared/date';

import styles from "./styles.scss";
import moment from "moment";
import {getUrl} from "./urls";
import {createComponentMixin, withComponentMixins} from "./decorator-helpers";


const FormState = {
    Loading: 0,
    LoadingWithNotice: 1,
    Ready: 2
};

const FormSendMethod = HTTPMethod;

export const FormStateOwnerContext = React.createContext(null);

const withFormStateOwner = createComponentMixin({
    contexts: [{context: FormStateOwnerContext, propName: 'formStateOwner'}],
    decoratorFn: (TargetClass, InnerClass) => {
        InnerClass.prototype.getFormStateOwner = function () {
            return this.props.formStateOwner;
        };

        return {};
    }
});

export function withFormErrorHandlers(target, name, descriptor) {
    const asyncFn = descriptor.value;

    descriptor.value = async function (...args) {
        await this.formHandleErrors(async () => await asyncFn.apply(this, args));
    };

    return descriptor;
}

@withComponentMixins([
    withTranslation,
    withErrorHandling,
    withPageHelpers
])
class Form extends Component {
    constructor(props) {
        super(props);

        this.beforeUnloadHandlers = {
            handler: () => this.props.stateOwner.isFormChanged(),
            handlerAsync: async () => await this.props.stateOwner.isFormChangedAsync()
        };
    }

    static propTypes = {
        stateOwner: PropTypes.object.isRequired,
        onSubmitAsync: PropTypes.func,
        format: PropTypes.string,
        noStatus: PropTypes.bool
    }

    componentDidMount() {
        this.registerBeforeUnloadHandlers(this.beforeUnloadHandlers);
    }

    componentWillUnmount() {
        this.deregisterBeforeUnloadHandlers(this.beforeUnloadHandlers);
    }

    @withAsyncErrorHandler
    async onSubmit(evt) {
        const t = this.props.t;

        const owner = this.props.stateOwner;

        evt.preventDefault();

        if (this.props.onSubmitAsync) {
            await this.props.onSubmitAsync();
        }
    }

    render() {
        const t = this.props.t;
        const owner = this.props.stateOwner;
        const props = this.props;
        const statusMessageText = owner.getFormStatusMessageText();
        const statusMessageSeverity = owner.getFormStatusMessageSeverity();

        let formClass = styles.form;
        if (props.format === 'wide') {
            formClass = '';
        } else if (props.format === 'inline') {
            formClass = 'form-inline';
        }

        if (!owner.isFormReady()) {
            if (owner.isFormWithLoadingNotice()) {
                return <p className={`alert alert-info ${styles.formStatus}`} role="alert">{t('loading')}</p>
            } else {
                return <div></div>;
            }
        } else {
            return (
                <form className={formClass} onSubmit={::this.onSubmit}>
                    <FormStateOwnerContext.Provider value={owner}>
                        <fieldset disabled={owner.isFormDisabled()}>
                            {props.children}
                        </fieldset>
                        {!props.noStatus && statusMessageText &&
                        <AlignedRow format={props.format} htmlId="form-status-message">
                            <div className={`alert alert-${statusMessageSeverity} ${styles.formStatus}`} role="alert">{statusMessageText}</div>
                        </AlignedRow>
                        }
                    </FormStateOwnerContext.Provider>
                </form>
            );
        }
    }
}

@withComponentMixins([
    withFormStateOwner
])
class Fieldset extends Component {
    static propTypes = {
        id: PropTypes.string,
        label: PropTypes.oneOfType([PropTypes.string, PropTypes.object]),
        help: PropTypes.oneOfType([PropTypes.string, PropTypes.object]),
        flat: PropTypes.bool,
        className: PropTypes.string
    }

    render() {
        const props = this.props;
        const owner = this.getFormStateOwner();
        const id = this.props.id;
        const htmlId = 'form_' + id;

        let className = id ? owner.addFormValidationClass('', id) : null;
        if (this.props.className) {
            className = (className || '') + ' ' + this.props.className;
        }

        let helpBlock = null;
        if (this.props.help) {
            helpBlock = <small className="form-text text-muted" id={htmlId + '_help'}>{this.props.help}</small>;
        }

        let validationBlock = null;
        if (id) {
            const validationMsg = id && owner.getFormValidationMessage(id);
            if (validationMsg) {
<<<<<<< HEAD
                validationBlock =
                    <small className="form-text invalid-feedback" id={htmlId + '_help_validation'}>{validationMsg}</small>;
=======
                validationBlock = <small className="form-text text-muted" id={htmlId + '_help_validation'}>{validationMsg}</small>;
>>>>>>> 63e99383
            }
        }

        return (
            <fieldset className={className}>
                {props.label ? <legend>{props.label}</legend> : null}
                <div className={props.flat ? 'fieldset-content fieldset-content-flat' : 'fieldset-content'}>
                    {props.children}
                    {helpBlock}
                    {validationBlock}
                </div>
            </fieldset>
        );
    }
}

function wrapInput(id, htmlId, owner, format, rightContainerClass, label, help, input) {
    // wrapInput may be used also outside forms to make a kind of fake read-only forms
    let className;
    if (owner) {
        className = 'form-group';
    } else {
        className = styles.staticFormGroup;
    }

    let colLeft = '';
    let colRight = '';

    switch (format) {
        case 'wide':
            colLeft = '';
            colRight = '';
            break;
        case 'inline':
            colLeft = 'mr-3';
            colRight = '';
            break;
        default:
            className = className + ' row';
            colLeft = 'col-sm-2 col-form-label';
            colRight = 'col-sm-10';
            break;
    }

    let helpBlock = null;
    if (help) {
        helpBlock = <small className={`form-text text-muted`} id={htmlId + '_help'}>{help}</small>;
    }

    let validationBlock = null;
    if (id) {
        const validationMsg = id && owner.getFormValidationMessage(id);
        if (validationMsg) {
            validationBlock = <div className="invalid-feedback" id={htmlId + '_help_validation'}>{validationMsg}</div>;
        }
    }

    let labelBlock = null;
    if (label) {
        labelBlock = <label className={colLeft}>{label}</label>;
    } else {
        labelBlock = <div className={colLeft}/>
    }

    if (format === 'inline') {
        return (
            <div className={className}>
                {labelBlock}{input}
                {helpBlock}
                {validationBlock}
            </div>
        );
    } else {
        return (
            <div className={className}>
                {labelBlock}
                <div className={`${colRight} ${rightContainerClass}`}>
                    {input}
                    {helpBlock}
                    {validationBlock}
                </div>
            </div>
        );
    }
}

@withComponentMixins([
    withFormStateOwner
])
class StaticField extends Component {
    static propTypes = {
        id: PropTypes.string.isRequired,
        label: PropTypes.string,
        help: PropTypes.oneOfType([PropTypes.string, PropTypes.object]),
        className: PropTypes.string,
        format: PropTypes.string,
        withValidation: PropTypes.bool
    }

    render() {
        const props = this.props;
        const owner = this.getFormStateOwner();
        const id = this.props.id;
        const htmlId = 'form_' + id;

        let className = 'form-control';

        if (props.withValidation) {
            className = owner.addFormValidationClass(className, id);
        }

        if (props.className) {
            className += ' ' + props.className;
        }

        return wrapInput(props.withValidation ? id : null, htmlId, owner, props.format, '', props.label, props.help,
            <div id={htmlId} className={className} aria-describedby={htmlId + '_help'}>{props.children}</div>
        );
    }
}

@withComponentMixins([
    withTranslation,
    withFormStateOwner
])
class InputField extends Component {
    static propTypes = {
        id: PropTypes.string.isRequired,
        label: PropTypes.string,
        placeholder: PropTypes.string,
        type: PropTypes.string,
        help: PropTypes.oneOfType([PropTypes.string, PropTypes.object]),
        format: PropTypes.string,
        withHints: PropTypes.array,
        disabled: PropTypes.bool
    }

    static defaultProps = {
        type: 'text'
    }

    constructor() {
        super();
        this.state = {showHints: false};
        this.textInput = React.createRef();
    }

    onFocus() {
        this.setState({showHints: true});
    }

    onBlur() {
        this.setState({showHints: false});
    }

    render() {
        const props = this.props;
        const t = props.t;
        const owner = this.getFormStateOwner();
        const id = props.id;
        const htmlId = 'form_' + id;
        const enableHints = !!(props.withHints && !props.disabled);


        let type = 'text';
        if (props.type === 'password') {
            type = 'password';
        } else if (props.type === 'hidden') {
            type = 'hidden';
        }

        const className = owner.addFormValidationClass('form-control', id);

        /* This is for debugging purposes when React reports that InputField is uncontrolled
        const value = owner.getFormValue(id);
        if (value === null || value === undefined) console.log(`Warning: InputField ${id} is ${value}`);
        */
        const value = owner.getFormValue(id);
        if (value === null || value === undefined) console.log(`Warning: InputField ${id} is ${value}`);

        let hintsFuns = {};
        if (enableHints) {
            hintsFuns['onFocus'] = ::this.onFocus;
            hintsFuns['onBlur'] = ::this.onBlur;
        }

        let inputContent = (
            <input ref={this.textInput}
                   type={type}
                   value={owner.getFormValue(id)}
                   placeholder={props.placeholder}
                   id={htmlId}
                   className={className}
                   aria-describedby={htmlId + '_help'}
                   onChange={evt => owner.updateFormValue(id, evt.target.value)}
                   disabled={props.disabled}
                   {...hintsFuns}
            />
        );

        if (enableHints) {
            inputContent = (
                <div className="input-group">
                    {inputContent}
                    <div className="input-group-append" onMouseDown={evt => evt.preventDefault()}>
                        <Button label={t('Hints')} className="btn-secondary"
                                onClickAsync={evt => {
                                    if (!this.state.showHints) {
                                        this.textInput.current.focus();
                                    } else {
                                        this.textInput.current.blur();
                                    }
                                }}/>
                    </div>
                </div>
            );

            let hintsDropdown = null;
            if (this.state.showHints) {
                const hints = [];
                for (const hint of props.withHints) {
                    hints.push(
                        <li
                            key={hint}
                            className={`list-group-item list-group-item-action list-group-item-light ${styles.inputHint}`}
                            onClick={evt => {
                                this.textInput.current.blur();
                                owner.updateFormValue(id, hint);
                            }}
                            onMouseDown={evt => evt.preventDefault()}
                        >
                            {hint}
                        </li>
                    )
                }

                hintsDropdown = (
                    <div className={`list-group ${styles.inputHints}`}>
                        {hints}
                    </div>
                )
            }

            inputContent = (
                <div className={styles.inputContainer}>
                    {inputContent}
                    {hintsDropdown}
                </div>
            );
        }

        return wrapInput(id, htmlId, owner, props.format, '', props.label, props.help, inputContent);
    }
}

class CheckBox extends Component {
    static propTypes = {
        id: PropTypes.string.isRequired,
        text: PropTypes.string,
        label: PropTypes.string,
        help: PropTypes.oneOfType([PropTypes.string, PropTypes.object]),
        format: PropTypes.string,
        className: PropTypes.string,
        disabled: PropTypes.bool,
    }

    render() {
        return (
            <FormStateOwnerContext.Consumer>
                {
                    owner => {
                        const props = this.props;
                        const id = this.props.id;
                        const htmlId = 'form_' + id;

                        const inputClassName = owner.addFormValidationClass('form-check-input', id);

                        return wrapInput(id, htmlId, owner, props.format, '', props.label, props.help,
                            <div className={`form-group form-check my-2 ${this.props.className}`}>
<<<<<<< HEAD
                                <input className={inputClassName} type="checkbox" checked={owner.getFormValue(id)}
                                       id={htmlId} aria-describedby={htmlId + '_help'}
                                       onChange={evt => owner.updateFormValue(id, !owner.getFormValue(id))}
                                       disabled={props.disabled}/>
=======
                                <input className={inputClassName} type="checkbox"
                                       checked={owner.getFormValue(id)}
                                       id={htmlId}
                                       aria-describedby={htmlId + '_help'}
                                       onChange={evt => owner.updateFormValue(id, !owner.getFormValue(id))}/>
>>>>>>> 63e99383
                                <label className={styles.checkboxText} htmlFor={htmlId}>{props.text}</label>
                            </div>
                        );
                    }

                }
            </FormStateOwnerContext.Consumer>
        );

    }
}

@withComponentMixins([
    withFormStateOwner
])
class CheckBoxGroup extends Component {
    static propTypes = {
        id: PropTypes.string.isRequired,
        label: PropTypes.string.isRequired,
        help: PropTypes.oneOfType([PropTypes.string, PropTypes.object]),
        options: PropTypes.array,
        className: PropTypes.string,
        format: PropTypes.string
    }

    onChange(key) {
        const id = this.props.id;
        const owner = this.getFormStateOwner();
        const existingSelection = owner.getFormValue(id);

        let newSelection;
        if (existingSelection.includes(key)) {
            newSelection = existingSelection.filter(x => x !== key);
        } else {
            newSelection = [key, ...existingSelection];
        }
        owner.updateFormValue(id, newSelection.sort());
    }

    render() {
        const props = this.props;

        const owner = this.getFormStateOwner();
        const id = this.props.id;
        const htmlId = 'form_' + id;

        const selection = owner.getFormValue(id);

        const options = [];
        for (const option of props.options) {
            const optClassName = owner.addFormValidationClass('form-check-input', id);
            const optId = htmlId + '_' + option.key;

            let number = options.push(
                <div key={option.key} className="form-group form-check my-2">
                    <input id={optId}
                           type="checkbox"
                           className={optClassName}
                           checked={selection.includes(option.key)}
                           onChange={evt => this.onChange(option.key)}/>
                    <label className="form-check-label" htmlFor={optId}>{option.label}</label>
                </div>
            );
        }

        let className = 'form-control';
        if (props.className) {
            className += ' ' + props.className;
        }

        return wrapInput(id, htmlId, owner, props.format, '', props.label, props.help,
            <div>
                {options}
            </div>
        );
    }
}

@withComponentMixins([
    withFormStateOwner
])
class RadioGroup extends Component {
    static propTypes = {
        id: PropTypes.string.isRequired,
        label: PropTypes.string.isRequired,
        help: PropTypes.oneOfType([PropTypes.string, PropTypes.object]),
        options: PropTypes.array,
        className: PropTypes.string,
        format: PropTypes.string
    }

    render() {
        const props = this.props;

        const owner = this.getFormStateOwner();
        const id = this.props.id;
        const htmlId = 'form_' + id;

        const value = owner.getFormValue(id);

        const options = [];
        for (const option of props.options) {
            const optClassName = owner.addFormValidationClass('form-check-input', id);
            const optId = htmlId + '_' + option.key;

            let number = options.push(
                <div key={option.key} className="form-group form-check my-2">
                    <input id={optId}
                           type="radio"
                           className={optClassName}
                           name={htmlId}
                           checked={value === option.key}
                           onChange={evt => owner.updateFormValue(id, option.key)}/>
                    <label className="form-check-label" htmlFor={optId}>{option.label}</label>
                </div>
            );
        }

        let className = 'form-control';
        if (props.className) {
            className += ' ' + props.className;
        }

        return wrapInput(id, htmlId, owner, props.format, '', props.label, props.help,
            <div>
                {options}
            </div>
        );
    }
}

@withComponentMixins([
    withFormStateOwner
])
class TextArea extends Component {
    constructor() {
        super();
        this.onChange = evt => {
            const id = this.props.id;
            const owner = this.getFormStateOwner();
            owner.updateFormValue(id, evt.target.value);
        }
    }

    static propTypes = {
        id: PropTypes.string.isRequired,
        label: PropTypes.string.isRequired,
        placeholder: PropTypes.string,
        help: PropTypes.oneOfType([PropTypes.string, PropTypes.object]),
        format: PropTypes.string,
        className: PropTypes.string,
        disabled: PropTypes.bool,
    }

    render() {
        const props = this.props;
        const owner = this.getFormStateOwner();
        const id = props.id;
        const htmlId = 'form_' + id;
        const className = owner.addFormValidationClass('form-control ' + (props.className || ''), id);

        return wrapInput(id, htmlId, owner, props.format, '', props.label, props.help,
<<<<<<< HEAD
            <textarea id={htmlId} placeholder={props.placeholder} value={owner.getFormValue(id) || ''}
                      className={className} aria-describedby={htmlId + '_help'} onChange={this.onChange}
                      disabled={props.disabled}/>
=======
            <textarea id={htmlId}
                      placeholder={props.placeholder}
                      value={owner.getFormValue(id) || ''}
                      className={className}
                      aria-describedby={htmlId + '_help'}
                      onChange={this.onChange}></textarea>
>>>>>>> 63e99383
        );
    }
}


@withComponentMixins([
    withFormStateOwner
])
class ColorPicker extends Component {
    constructor(props) {
        super(props);

        this.state = {
            opened: false
        };
    }

    static propTypes = {
        id: PropTypes.string.isRequired,
        label: PropTypes.string.isRequired,
        help: PropTypes.oneOfType([PropTypes.string, PropTypes.object]),
        disabled: PropTypes.bool,
    }

    toggle() {
        this.setState({
            opened: this.props.disabled ? false : !this.state.opened
        });
    }

    selected(value) {
        const owner = this.getFormStateOwner();
        const id = this.props.id;

        owner.updateFormValue(id, value.rgb);
    }

    render() {
        const props = this.props;
        const owner = this.getFormStateOwner();
        const id = this.props.id;
        const htmlId = 'form_' + id;
        const t = props.t;
        const color = owner.getFormValue(id);

        return wrapInput(id, htmlId, owner, props.format, '', props.label, props.help,
            <div>
                <div className="input-group">
                    <div className={`${styles.colorPickerSwatchWrapper} ${props.disabled ? styles.colorPickerSwatchWrapperDisabled : ""}`}
                         onClick={::this.toggle}>
                        <div className={styles.colorPickerSwatchColor}
                             style={{background: `rgba(${color.r}, ${color.g}, ${color.b}, ${color.a})`}}/>
                    </div>
                </div>
                {this.state.opened &&
                <>
                    <div className={styles.overlay} onClick={::this.toggle} />
                    <div className={styles.colorPickerWrapper}>
                        <SketchPicker color={color} onChangeComplete={::this.selected} className={styles.dialog} />
                    </div>
                </>
                }
            </div>
        );
    }
}

@withComponentMixins([
    withTranslation
])
class ColumnSelect extends Component {

    constructor(props) {
        super(props);
    }

    static propTypes = {
        selectedValue: PropTypes.any,
        onSelect: PropTypes.func,
        header: PropTypes.string,
        options: PropTypes.array
    }

    onKeyUp(event) {
        const key = event.key;
        if (key == 'Enter') {
            event.target.click();
        }
    }

    onKeyDown(event) {
        const key = event.key;
        if ((key == 'ArrowUp' || key == 'ArrowDown') && event.target === event.currentTarget) {
            event.currentTarget.querySelector(`.${styles.columnSelectItem}`).focus();
        } else {
            if (key == 'ArrowUp') {
                const previous = event.target.previousSibling;
                if (previous) {
                    previous.focus();
                }
            } else if (key == 'ArrowDown') {
                const next = event.target.nextSibling;
                if (next) {
                    next.focus();
                }
            }
        }
    }

    scrollColumnBy(e, y) {
        e.target.parentNode.getElementsByClassName(styles.columnSelect)[0].scrollBy(0, y);
    }

    scrollColumnDown(e) {
        this.scrollColumnBy(e, 50);
    }

    scrollColumnUp(e) {
        this.scrollColumnBy(e, -50);
    }

    render() {
        const {
            t,
            onSelect,
            options,
            selectedValue,
            header
        } = this.props;

        const optionsElements = options.map(
            option => {
                let cls = styles.columnSelectItem;
                if (option == selectedValue) {
                    cls += ` ${styles.columnSelectItemSelected}`;
                }
                return (
                    <li key={option} className={cls} tabIndex='-1' onClick={() => onSelect(option)}>
                        {option}
                    </li>
                );
            }
        );

        return (
            <div className={styles.columnSelectWrapper}>
                {header &&
                <div className={styles.columnSelectHeader}>{header}</div>
                }
                <div className={styles.columnScroller} onClick={::this.scrollColumnUp}>&uarr;</div>
                <ul className={styles.columnSelect} tabIndex='0' onKeyUp={this.onKeyUp} onKeyDown={this.onKeyDown}>
                    {optionsElements}
                </ul>
                <div className={styles.columnScroller} onClick={::this.scrollColumnDown}>&darr;</div>
            </div>
        )
    }
}

@withComponentMixins([
    withTranslation,
    withFormStateOwner
])
class TimePicker extends Component {
    constructor(props) {
        super(props);
    }

    static propTypes = {
        selectedTime: PropTypes.object,
        time: PropTypes.object,
        onChange: PropTypes.func
    };

    onChange({hour, minute, second}) {
        const {
            time
        } = this.props;

        this.props.onChange(
            {
                hour: hour || time.hour,
                minute: minute || time.minute,
                second: second || time.second
            }
        )
    }

    onHourChange(hour) {
        this.onChange({hour: hour})
    }

    onMinuteChange(minute) {
        this.onChange({minute: minute})
    }

    onSecondsChange(second) {
        this.onChange({second: second})
    }

    _generateTimeOptions(start, end, step = 1) {
        const arr = [];
        for (let i = start; i <= end; i += step) {
            arr.push(String(i).padStart(2, '0'));
        }
        return arr;
    }

    render() {
        const {
            t,
            time
        } = this.props;

        const hourOpts = this._generateTimeOptions(0, 23);
        const minOpts = this._generateTimeOptions(0, 59);
        const secOpts = minOpts;

        return (
            <div className={styles.TimePicker}>
                <ColumnSelect
                    header={t('h')}
                    selectedValue={time.hour || hourOpts[0]}
                    options={hourOpts}
                    onSelect={::this.onHourChange}/>
                <ColumnSelect
                    header={t('min')}
                    selectedValue={time.minute || minOpts[0]}
                    options={minOpts}
                    onSelect={::this.onMinuteChange}/>
                <ColumnSelect
                    header={t('sec')}
                    selectedValue={time.second || secOpts[0]}
                    options={secOpts}
                    onSelect={::this.onSecondsChange}/>
            </div>
        );
    }
}

@withComponentMixins([
    withTranslation,
    withFormStateOwner
])
class DateTimePicker extends Component {
    constructor(props) {
        super(props);

        this.state = {
            dateOpened: false,
        };
    }

    static propTypes = {
        id: PropTypes.string.isRequired,
        label: PropTypes.string.isRequired,
        help: PropTypes.oneOfType([PropTypes.string, PropTypes.object]),
        format: PropTypes.string,
        birthday: PropTypes.bool,
        dateFormat: PropTypes.string,
        formatDate: PropTypes.func,
        parseDate: PropTypes.func,
        showTime: PropTypes.bool,
        disabled: PropTypes.bool
    }

    static defaultProps = {
        dateFormat: DateFormat.INTL
    }

    async toggleDayPicker() {
        this.setState({
            dateOpened: !this.state.dateOpened
        });
    }

    dateTimeChange(date, time) {
        const props = this.props;
        const {id, showTime} = props;

        const owner = this.getFormStateOwner();

        time = {
            hour: 0,
            minute: 0,
            second: 0,
            ...time
        };

        if (props.formatDate) {
            owner.updateFormValue(id, props.formatDate(date, time));
        } else {
            owner.updateFormValue(id, props.birthday ? formatBirthday(props.dateFormat, date) : formatDate(props.dateFormat, date));
        }

        if (!showTime) {
            this.setState({
                dateOpened: false
            });
        }
    }

    render() {
        const {t, showTime, id} = this.props;

        const props = this.props;
        const owner = this.getFormStateOwner();
        const htmlId = 'form_' + id;

        function BirthdayPickerCaption({date, localeUtils, onChange}) {
            const months = localeUtils.getMonths();
            return (
                <div className="DayPicker-Caption">
                    {months[date.getMonth()]}
                </div>
            );
        }

        let selectedDate, captionElement, fromMonth, toMonth, placeholder;
        const selectedDateStr = owner.getFormValue(id) || '';
        if (props.birthday) {
            if (props.parseDate) {
                selectedDate = props.parseDate(selectedDateStr);
                if (selectedDate) {
                    selectedDate = moment(selectedDate).set('year', birthdayYear).toDate();
                }
            } else {
                selectedDate = parseBirthday(props.dateFormat, selectedDateStr);
            }

            if (!selectedDate) {
                selectedDate = moment().set('year', birthdayYear).toDate();
            }

            captionElement = <BirthdayPickerCaption/>;
            fromMonth = new Date(birthdayYear, 0, 1);
            toMonth = new Date(birthdayYear, 11, 31);
            placeholder = getBirthdayFormatString(props.dateFormat);

        } else {
            if (props.parseDate) {
                selectedDate = props.parseDate(selectedDateStr);
            } else {
                selectedDate = parseDate(props.dateFormat, selectedDateStr);
            }

            if (!selectedDate) {
                selectedDate = moment().toDate();
            }

            placeholder = getDateFormatString(props.dateFormat);
        }

        const className = owner.addFormValidationClass('form-control', id);

        const time = {
            hour: selectedDate.getHours(),
            minute: selectedDate.getMinutes(),
            second: selectedDate.getSeconds()
        };

        return wrapInput(id, htmlId, owner, props.format, '', props.label, props.help,
            <>
                <div className={props.disabled ? '' : "input-group"}>
                    <input type="text" value={selectedDateStr} placeholder={placeholder} id={htmlId}
                           className={className} aria-describedby={htmlId + '_help'}
                           onChange={evt => owner.updateFormValue(id, evt.target.value)}
                           disabled={props.disabled}/>
                    {!props.disabled &&
                    <div className="input-group-append">
                        <Button iconTitle={t('openCalendar')} className="btn-secondary" icon="calendar-alt"
                                onClickAsync={::this.toggleDayPicker}/>
                    </div>
                    }
                </div>
                {this.state.dateOpened &&
                <div className={styles.dayPickerWrapper}>
                    <DayPicker
                        onDayClick={date => this.dateTimeChange(date, time)}
                        selectedDays={selectedDate}
                        initialMonth={selectedDate}
                        fromMonth={fromMonth}
                        toMonth={toMonth}
                        captionElement={captionElement}
                    />
                    {showTime &&
                    <TimePicker
                        time={time}
                        onChange={time => this.dateTimeChange(selectedDate, time)}
                    />
                    }
                </div>
                }
            </>
        );
    }
}


@withComponentMixins([
    withFormStateOwner
])
class Dropdown extends Component {
    static propTypes = {
        id: PropTypes.string.isRequired,
        label: PropTypes.string.isRequired,
        help: PropTypes.oneOfType([PropTypes.string, PropTypes.object]),
        options: PropTypes.array,
        className: PropTypes.string,
        format: PropTypes.string,
        disabled: PropTypes.bool
    }

    render() {
        const props = this.props;

        const owner = this.getFormStateOwner();
        const id = this.props.id;
        const htmlId = 'form_' + id;
        const options = [];

        if (this.props.options) {
            for (const optOrGrp of props.options) {
                if (optOrGrp.options) {
                    options.push(
                        <optgroup key={optOrGrp.key} label={optOrGrp.label}>
                            {optOrGrp.options.map(opt => <option key={opt.key} value={opt.key}>{opt.label}</option>)}
                        </optgroup>
                    )
                } else {
                    options.push(<option key={optOrGrp.key} value={optOrGrp.key}>{optOrGrp.label}</option>)
                }
            }
        }

        const className = owner.addFormValidationClass('form-control ' + (props.className || ''), id);

        return wrapInput(id, htmlId, owner, props.format, '', props.label, props.help,
            <select id={htmlId}
                    className={className}
                    aria-describedby={htmlId + '_help'}
                    value={owner.getFormValue(id)}
                    onChange={evt => owner.updateFormValue(id, evt.target.value)}
                    disabled={props.disabled}>
                {options}
            </select>
        );
    }
}

@withComponentMixins([
    withFormStateOwner
])
class AlignedRow extends Component {
    static propTypes = {
        className: PropTypes.string,
        label: PropTypes.string,
        htmlId: PropTypes.string,
        format: PropTypes.string
    }

    static defaultProps = {
        className: ''
    }

    render() {
        const props = this.props;
        const owner = this.getFormStateOwner();

        return wrapInput(null, props.htmlId, owner, props.format, props.className, props.label, null, this.props.children);
    }
}


class ButtonRow extends Component {
    static propTypes = {
        className: PropTypes.string,
        format: PropTypes.string
    }

    render() {
        let className = styles.buttonRow;
        if (this.props.className) {
            className += ' ' + this.props.className;
        }

        return (
            <AlignedRow className={className} format={this.props.format}>{this.props.children}</AlignedRow>
        );
    }
}

@withComponentMixins([
    withTranslation,
    withFormStateOwner
], null, ['submitFormValuesMutator', 'getFormValueIdForPicker'])
class ListCreator extends Component {
    static propTypes = {
        id: PropTypes.string.isRequired,
        label: PropTypes.oneOfType([PropTypes.string, PropTypes.object]),
        help: PropTypes.oneOfType([PropTypes.string, PropTypes.object]),
        flat: PropTypes.bool,
        className: PropTypes.string,
        entryElement: PropTypes.element.isRequired,
        withOrder: PropTypes.bool,
        initValues: PropTypes.array
    };

    constructor(props) {
        super(props);

        this._nextEntryId = 0;
    }

    componentDidMount() {
        const values = this.props.initValues;
        if (values && values.length > 0) {
            this.getFormStateOwner().updateForm(mutState => {
                let entryIds = mutState.getIn([this.props.id, 'value']);

                if (!entryIds) {
                    entryIds = [];
                }

                for (const entryValue of values) {
                    const entryId = this.getNextEntryId();
                    mutState.setIn([this.getFormValueId(entryId), 'value'], entryValue);
                    entryIds.push(entryId);
                }

                mutState.setIn([this.props.id, 'value'], entryIds);
            });
        }
    }

    static submitFormValuesMutator(pickerId, data) {
        const entryValues = [];
        const entryIds = data[pickerId];

        if (!entryIds) {
            return entryValues;
        }

        for (const entryId of entryIds) {
            const entryFormId = ListCreator.getFormValueIdForPicker(pickerId, entryId);
            const value = data[entryFormId];
            entryValues.push(value);
            delete data[entryFormId]
        }

        data[pickerId] = entryValues;
    }

    static getFormValueIdForPicker(pickerId, entryId) {
        return `${pickerId}_${entryId}`;
    }

    getFormValueId(entryId) {
        return ListCreator.getFormValueIdForPicker(this.props.id, entryId);
    }

    getNextEntryId() {
        return this._nextEntryId++;
    }

    onAddListEntry(positionBefore) {
        this.getFormStateOwner().updateForm(mutState => {
            let entryIds = mutState.getIn([this.props.id, 'value']);

            if (!entryIds) {
                entryIds = [];
            }

            if (positionBefore == null) {
                positionBefore = entryIds.length;
            }

            const entryId = this.getNextEntryId();

            mutState.setIn([this.getFormValueId(entryId), 'value'], null);
            mutState.setIn([this.props.id, 'value'], [...entryIds.slice(0, positionBefore), entryId, ...entryIds.slice(positionBefore)]);
        });
    }

    onRemoveSetEntry(entryId) {
        this.getFormStateOwner().updateForm(mutState => {
            const entryIds = mutState.getIn([this.props.id, 'value']);

            mutState.delete(this.getFormValueId(entryId));

            mutState.setIn([this.props.id, 'value'], entryIds.filter(id => id !== entryId));
        });
    }

    onListEntryMoveUp(position) {
        const owner = this.getFormStateOwner();
        const entryIds = owner.getFormValue(this.props.id);
        owner.updateFormValue(this.props.id, [...entryIds.slice(0, position - 1), entryIds[position], entryIds[position - 1], ...entryIds.slice(position + 1)]);
    }

    onListEntryMoveDown(position) {
        const owner = this.getFormStateOwner();
        const entryIds = owner.getFormValue(this.props.id);
        owner.updateFormValue(this.props.id, [...entryIds.slice(0, position), entryIds[position + 1], entryIds[position], ...entryIds.slice(position + 2)]);
    }

    render() {
        const props = this.props;
        const owner = this.getFormStateOwner();
        const id = props.id;
        const t = props.t;
        const withOrder = props.withOrder;
        const entries = [];
        const entryIds = owner.getFormValue(id) || [];

        const entryButtonsStyles = withOrder ? styles.entryButtonsWithOrder : styles.entryButtons;
        for (let pos = 0; pos < entryIds.length; pos++) {
            const entryId = entryIds[pos];
            const elementId = this.getFormValueId(entryId);
            entries.push(
                <div key={entryId}
                     className={styles.listCreatorEntry + (withOrder ? ' ' + styles.withOrder : '') + ' ' + styles.entryWithButtons}>
                    <div className={entryButtonsStyles}>
                        <Button
                            className="btn-secondary"
                            icon={`trash-alt ${withOrder ? "" : "fa-2x"}`}
                            title={t('remove')}
                            onClickAsync={() => this.onRemoveSetEntry(entryId)}
                        />
                        {withOrder &&
                        <Button
                            className="btn-secondary"
                            icon="plus"
                            title={t('Insert new entry before this one')}
                            onClickAsync={() => this.onAddListEntry(pos)}
                        />
                        }
                        {withOrder && pos > 0 &&
                        <Button
                            className="btn-secondary"
                            icon="chevron-up"
                            title={t('Move up')}
                            onClickAsync={() => this.onListEntryMoveUp(pos)}
                        />
                        }
                        {withOrder && pos < entryIds.length - 1 &&
                        <Button
                            className="btn-secondary"
                            icon="chevron-down"
                            title={t('Move down')}
                            onClickAsync={() => this.onListEntryMoveDown(pos)}
                        />
                        }
                    </div>
                    <div className={styles.entryContent}>
                        {React.cloneElement(this.props.entryElement, {id: elementId})}
                    </div>
                </div>
            );
        }

        return (
            <Fieldset id={id} className={props.classname} help={props.help} flat={props.flat} label={props.label}>
                {entries}
                <div key="newEntry" className={styles.newListCreatorEntry}>
                    <Button
                        className="btn-secondary"
                        icon="plus"
                        label={t('Add entry')}
                        onClickAsync={() => this.onAddListEntry(entryIds.length)}
                    />
                </div>
            </Fieldset>
        );
    }
}

@withComponentMixins([
    withFormStateOwner
])
class TreeTableSelect extends Component {
    static propTypes = {
        id: PropTypes.string.isRequired,
        label: PropTypes.string,
        dataUrl: PropTypes.string,
        data: PropTypes.array,
        help: PropTypes.oneOfType([PropTypes.string, PropTypes.object]),
        format: PropTypes.string
    }

    async onSelectionChangedAsync(sel) {
        const owner = this.getFormStateOwner();
        owner.updateFormValue(this.props.id, sel);
    }

    render() {
        const props = this.props;
        const owner = this.getFormStateOwner();
        const id = this.props.id;
        const htmlId = 'form_' + id;

        const className = owner.addFormValidationClass('', id);

        return wrapInput(id, htmlId, owner, props.format, '', props.label, props.help,
            <TreeTable className={className}
                       data={props.data}
                       dataUrl={props.dataUrl}
                       selectMode={TreeSelectMode.SINGLE}
                       selection={owner.getFormValue(id)}
                       onSelectionChangedAsync={::this.onSelectionChangedAsync}/>
        );
    }
}

@withComponentMixins([
    withTranslation,
    withFormStateOwner
], ['refresh'])
class TableSelect extends Component {
    constructor(props) {
        super(props);

        this.state = {
            selectedLabel: '',
            open: false
        };
    }

    static propTypes = {
        dataUrl: PropTypes.string,
        data: PropTypes.array,
        search: PropTypes.func, // initial value of the search field
        searchCols: PropTypes.arrayOf(PropTypes.string), // should have same length as `columns`, set items to `null` to prevent search
        columns: PropTypes.array,
        order: PropTypes.array,
        selectionKeyIndex: PropTypes.number,
        selectionLabelIndex: PropTypes.number,
        selectionAsArray: PropTypes.bool,
        selectMode: PropTypes.number,
        withHeader: PropTypes.bool,
        dropdown: PropTypes.bool,

        id: PropTypes.string.isRequired,
        label: PropTypes.string,
        help: PropTypes.oneOfType([PropTypes.string, PropTypes.object]),
        format: PropTypes.string,
        disabled: PropTypes.bool,
        withClear: PropTypes.bool,

        pageLength: PropTypes.number
    }

    static defaultProps = {
        selectMode: TableSelectMode.SINGLE,
        selectionLabelIndex: 0,
        pageLength: 10
    }

    async onSelectionChangedAsync(sel, data) {
        if (this.props.selectMode === TableSelectMode.SINGLE && this.props.dropdown) {
            this.setState({
                open: false
            });
        }

        const owner = this.getFormStateOwner();
        owner.updateFormValue(this.props.id, sel);
    }

    async onSelectionDataAsync(sel, data) {
        if (this.props.dropdown) {
            let label;

            if (!data) {
                label = '';
            } else if (this.props.selectMode === TableSelectMode.SINGLE && !this.props.selectionAsArray) {
                label = data[this.props.selectionLabelIndex];
            } else {
                label = data.map(entry => entry[this.props.selectionLabelIndex]).join('; ');
            }

            this.setState({
                selectedLabel: label
            });
        }
    }

    async toggleOpen() {
        this.setState({
            open: !this.state.open
        });
    }

    async clear() {
        const owner = this.getFormStateOwner();
        if (this.props.selectMode === TableSelectMode.SINGLE && !this.props.selectionAsArray) {
            owner.updateFormValue(this.props.id, null);
        } else {
            owner.updateFormValue(this.props.id, []);
        }
    }

    refresh() {
        this.table.refresh();
    }

    render() {
        const props = this.props;
        const owner = this.getFormStateOwner();
        const id = this.props.id;
        const htmlId = 'form_' + id;
        const t = props.t;

        const selection = owner.getFormValue(id);

        if (props.dropdown) {
            const className = owner.addFormValidationClass('form-control', id);

            return wrapInput(id, htmlId, owner, props.format, '', props.label, props.help,
                <div>
                    <div className={(props.disabled ? '' : 'input-group ') + styles.tableSelectDropdown}>
                        <input type="text"
                               className={className}
                               value={this.state.selectedLabel}
                               onClick={::this.toggleOpen}
                               readOnly={!props.disabled}
                               disabled={props.disabled}/>
                        {!props.disabled &&
                        <div className="input-group-append">
                            <Button label={t('select')} className="btn-secondary" onClickAsync={::this.toggleOpen}/>
                            {props.withClear && selection && <Button icon="times" title={t('Clear')} className="btn-secondary" onClickAsync={::this.clear}/>}
                        </div>
                        }
                    </div>
                    <div
                        className={styles.tableSelectTable + (this.state.open ? '' : ' ' + styles.tableSelectTableHidden)}>
                        <Table ref={node => this.table = node}
                               data={props.data}
                               dataUrl={props.dataUrl}
                               search={props.search}
                               searchCols={props.searchCols}
                               columns={props.columns}
                               order={props.order}
                               selectMode={props.selectMode}
                               selectionAsArray={this.props.selectionAsArray}
                               withHeader={props.withHeader}
                               selectionKeyIndex={props.selectionKeyIndex}
                               selection={selection}
                               onSelectionDataAsync={::this.onSelectionDataAsync}
                               onSelectionChangedAsync={::this.onSelectionChangedAsync}/>
                    </div>
                </div>
            );
        } else {
            return wrapInput(id, htmlId, owner, props.format, '', props.label, props.help,
                <div>
                    <div>
                        <Table ref={node => this.table = node}
                               data={props.data}
                               dataUrl={props.dataUrl}
                               search={props.search}
                               searchCols={props.searchCols}
                               columns={props.columns}
                               order={props.order}
                               pageLength={props.pageLength}
                               selectMode={props.selectMode}
                               selectionAsArray={this.props.selectionAsArray}
                               withHeader={props.withHeader}
                               selectionKeyIndex={props.selectionKeyIndex}
                               selection={selection}
                               onSelectionChangedAsync={::this.onSelectionChangedAsync}/>
                    </div>
                </div>
            );
        }
    }
}


@withComponentMixins([
    withFormStateOwner
])
class ACEEditor extends Component {
    static propTypes = {
        id: PropTypes.string.isRequired,
        label: PropTypes.string,
        help: PropTypes.oneOfType([PropTypes.string, PropTypes.object]),
        height: PropTypes.string,
        mode: PropTypes.string,
        format: PropTypes.string,
<<<<<<< HEAD
        readOnly: PropTypes.bool,
=======
        readOnly: PropTypes.bool
>>>>>>> 63e99383
    }

    render() {
        const props = this.props;
        const owner = this.getFormStateOwner();
        const id = this.props.id;
        const htmlId = 'form_' + id;

        return wrapInput(id, htmlId, owner, props.format, '', props.label, props.help,
            <ACEEditorRaw
                id={htmlId}
                mode={props.mode}
                theme="github"
                onChange={data => owner.updateFormValue(id, data)}
                fontSize={12}
                width="100%"
                height={props.height}
                showPrintMargin={false}
                value={owner.getFormValue(id)}
                tabSize={2}
                readOnly={props.readOnly}
                setOptions={{useWorker: false}} // This disables syntax check because it does not always work well (e.g. in case of JS code in report templates)
                readOnly={props.readOnly}
                className={props.readOnly ? "ace_editor_readonly" : undefined}
            />
        );
    }
}


const withForm = createComponentMixin({
    decoratorFn: (TargetClass, InnerClass) => {
        const proto = InnerClass.prototype;

        const cleanFormState = Immutable.Map({
            state: FormState.Loading,
            isValidationShown: false,
            isDisabled: false,
            statusMessageText: '',
            data: Immutable.Map(),
            savedData: Immutable.Map(),
            isServerValidationRunning: false
        });

        const getSaveData = (self, formStateData) => {
            let data = formStateData.map(attr => attr.get('value')).toJS();

            if (self.submitFormValuesMutator) {
                const newData = self.submitFormValuesMutator(data, false);
                if (newData !== undefined) {
                    data = newData;
                }
            }

            return data;
        };

        // formValidateResolve is called by "validateForm" once client receives validation response from server that does not
        // trigger another server validation
        let formValidateResolve = null;

        function scheduleValidateForm(self) {
            setTimeout(() => {
                self.setState(previousState => ({
                    formState: previousState.formState.withMutations(mutState => {
                        validateFormState(self, mutState);
                    })
                }));
            }, 0);
        }

        function validateFormState(self, mutState) {
            const settings = self.state.formSettings;

            if (!mutState.get('isServerValidationRunning') && settings.serverValidation) {
                const payload = {};
                let payloadNotEmpty = false;

                for (const attr of settings.serverValidation.extra || []) {
                    if (typeof attr === 'string') {
                        payload[attr] = mutState.getIn(['data', attr, 'value']);
                    } else {
                        const data = mutState.get('data').map(attr => attr.get('value')).toJS();
                        payload[attr.key] = attr.data(data);
                    }
                }

                for (const attr of settings.serverValidation.changed) {
                    const currValue = mutState.getIn(['data', attr, 'value']);
                    const serverValue = mutState.getIn(['data', attr, 'serverValue']);

                    // This really assumes that all form values are preinitialized (i.e. not undef)
                    if (currValue !== serverValue) {
                        mutState.setIn(['data', attr, 'serverValidated'], false);
                        payload[attr] = currValue;
                        payloadNotEmpty = true;
                    }
                }

                if (payloadNotEmpty) {
                    mutState.set('isServerValidationRunning', true);

                    axios.post(getUrl(settings.serverValidation.url), payload)
                        .then(response => {

                            if (self.isComponentMounted()) {
                                self.setState(previousState => ({
                                    formState: previousState.formState.withMutations(mutState => {
                                        mutState.set('isServerValidationRunning', false);

                                        mutState.update('data', stateData => stateData.withMutations(mutStateData => {
                                            for (const attr in payload) {
                                                mutStateData.setIn([attr, 'serverValue'], payload[attr]);

                                                if (payload[attr] === mutState.getIn(['data', attr, 'value'])) {
                                                    mutStateData.setIn([attr, 'serverValidated'], true);
                                                    mutStateData.setIn([attr, 'serverValidation'], response.data[attr] || true);
                                                }
                                            }
                                        }));
                                    })
                                }));

                                scheduleValidateForm(self);
                            }
                        })
                        .catch(error => {
                            if (self.isComponentMounted()) {
                                console.log('Error in "validateFormState": ' + error);

                                self.setState(previousState => ({
                                    formState: previousState.formState.set('isServerValidationRunning', false)
                                }));

                                // TODO: It might be good not to give up immediatelly, but retry a couple of times
                                // scheduleValidateForm(self);
                            }
                        });
                } else {
                    if (formValidateResolve) {
                        const resolve = formValidateResolve;
                        formValidateResolve = null;
                        resolve();
                    }
                }
            }

            if (self.localValidateFormValues) {
                mutState.update('data', stateData => stateData.withMutations(mutStateData => {
                    self.localValidateFormValues(mutStateData);
                }));
            }
        }

        const previousComponentDidMount = proto.componentDidMount;
        proto.componentDidMount = function () {
            this._isComponentMounted = true;
            if (previousComponentDidMount) {
                previousComponentDidMount.apply(this);
            }
        };

        const previousComponentWillUnmount = proto.componentWillUnmount;
        proto.componentWillUnmount = function () {
            this._isComponentMounted = false;
            if (previousComponentWillUnmount) {
                previousComponentDidMount.apply(this);
            }
        };

        proto.isComponentMounted = function () {
            return !!this._isComponentMounted;
        }

        proto.initForm = function (settings) {
            const state = this.state || {};
            state.formState = cleanFormState;
            state.formSettings = {
                leaveConfirmation: true,
                ...(settings || {})
            };
            this.state = state;
        };

        proto.resetFormState = function () {
            this.setState({
                formState: cleanFormState
            });
        };

        proto.getFormValuesFromEntity = function (entity) {
            const settings = this.state.formSettings;
            const data = Object.assign({}, entity);

            data.originalHash = data.hash;
            delete data.hash;

            if (this.getFormValuesMutator) {
                this.getFormValuesMutator(data, this.getFormValues());
            }

            this.populateFormValues(data);
        };

        proto.getFormValuesFromURL = async function (url) {
            const settings = this.state.formSettings;
            setTimeout(() => {
                this.setState(previousState => {
                    if (previousState.formState.get('state') === FormState.Loading) {
                        return {
                            formState: previousState.formState.set('state', FormState.LoadingWithNotice)
                        };
                    }
                });
            }, 500);

            const response = await axios.get(getUrl(url));

            let data = response.data;

            data.originalHash = data.hash;
            delete data.hash;

            if (this.getFormValuesMutator) {
                const newData = this.getFormValuesMutator(data, this.getFormValues());

                if (newData !== undefined) {
                    data = newData;
                }
            }

            this.populateFormValues(data);
        };

        proto.validateAndSendFormValuesToURL = async function (method, url) {
            const settings = this.state.formSettings;
            await this.waitForFormServerValidated();

            if (this.isFormWithoutErrors()) {
                if (settings.getPreSubmitUpdater) {
                    const preSubmitUpdater = await settings.getPreSubmitUpdater();

                    await new Promise((resolve, reject) => {
                        this.setState(previousState => ({
                            formState: previousState.formState.withMutations(mutState => {
                                mutState.update('data', stateData => stateData.withMutations(preSubmitUpdater));
                            })
                        }), resolve);
                    });
                }

                let data = this.getFormValues();

                if (this.submitFormValuesMutator) {
                    const newData = this.submitFormValuesMutator(data, true);
                    if (newData !== undefined) {
                        data = newData;
                    }
                }

                const response = await axios.method(method, getUrl(url), data);

                if (settings.leaveConfirmation) {
                    await new Promise((resolve, reject) => {
                        this.setState(previousState => ({
                            formState: previousState.formState.set('savedData', getSaveData(this, previousState.formState.get('data')))
                        }), resolve);
                    });
                }

                return response.data || true;

            } else {
                this.showFormValidation();
                return false;
            }
        };


        proto.populateFormValues = function (data) {
            const settings = this.state.formSettings;

            this.setState(previousState => ({
                formState: previousState.formState.withMutations(mutState => {
                    mutState.set('state', FormState.Ready);

                    mutState.update('data', stateData => stateData.withMutations(mutStateData => {
                        for (const key in data) {
                            mutStateData.set(key, Immutable.Map({
                                value: data[key]
                            }));
                        }
                    }));

                    if (settings.leaveConfirmation) {
                        mutState.set('savedData', getSaveData(this, mutState.get('data')));
                    }

                    validateFormState(this, mutState);
                })
            }));
        };

        proto.waitForFormServerValidated = async function () {
            if (!this.isFormServerValidated()) {
                await new Promise(resolve => {
                    formValidateResolve = resolve;
                });
            }
        };

        proto.scheduleFormRevalidate = function () {
            scheduleValidateForm(this);
        };

        proto.updateForm = function (mutator) {
            this.setState(previousState => {
                const onChangeBeforeValidationCallback = this.state.formSettings.onChangeBeforeValidation || {};

                const formState = previousState.formState.withMutations(mutState => {
                    mutState.update('data', stateData => stateData.withMutations(mutStateData => {
                        mutator(mutStateData);

                        if (typeof onChangeBeforeValidationCallback === 'object') {
                            for (const key in onChangeBeforeValidationCallback) {
                                const oldValue = previousState.formState.getIn(['data', key, 'value']);
                                const newValue = mutStateData.getIn([key, 'value']);
                                onChangeBeforeValidationCallback[key](mutStateData, key, oldValue, newValue);
                            }
                        } else {
                            onChangeBeforeValidationCallback(mutStateData);
                        }
                    }));

                    validateFormState(this, mutState);
                });

                let newState = {
                    formState
                };


                const onChangeCallback = this.state.formSettings.onChange || {};

                if (typeof onChangeCallback === 'object') {
                    for (const key in onChangeCallback) {
                        const oldValue = previousState.formState.getIn(['data', key, 'value']);
                        const newValue = formState.getIn(['data', key, 'value']);
                        onChangeCallback[key](newState, key, oldValue, newValue);
                    }
                } else {
                    onChangeCallback(newState);
                }

                return newState;
            });
        };

        proto.updateFormValue = function (key, value) {
            this.setState(previousState => {
                const oldValue = previousState.formState.getIn(['data', key, 'value']);

                const onChangeBeforeValidationCallback = this.state.formSettings.onChangeBeforeValidation || {};

                const formState = previousState.formState.withMutations(mutState => {
                    mutState.update('data', stateData => stateData.withMutations(mutStateData => {
                        mutStateData.setIn([key, 'value'], value);

                        if (typeof onChangeBeforeValidationCallback === 'object') {
                            if (onChangeBeforeValidationCallback[key]) {
                                onChangeBeforeValidationCallback[key](mutStateData, key, oldValue, value);
                            }
                        } else {
                            onChangeBeforeValidationCallback(mutStateData, key, oldValue, value);
                        }
                    }));

                    validateFormState(this, mutState);
                });

                let newState = {
                    formState
                };


                const onChangeCallback = this.state.formSettings.onChange || {};

                if (typeof onChangeCallback === 'object') {
                    if (onChangeCallback[key]) {
                        onChangeCallback[key](newState, key, oldValue, value);
                    }
                } else {
                    onChangeCallback(newState, key, oldValue, value);
                }

                return newState;
            });
        };

        proto.getFormValue = function (name) {
            return this.state.formState.getIn(['data', name, 'value']);
        };

        proto.getFormValues = function (name) {
            if (!this.state || !this.state.formState) return undefined;
            return this.state.formState.get('data').map(attr => attr.get('value')).toJS();
        };

        proto.getFormError = function (name) {
            return this.state.formState.getIn(['data', name, 'error']);
        };

        proto.isFormWithLoadingNotice = function () {
            return this.state.formState.get('state') === FormState.LoadingWithNotice;
        };

        proto.isFormLoading = function () {
            return this.state.formState.get('state') === FormState.Loading || this.state.formState.get('state') === FormState.LoadingWithNotice;
        };

        proto.isFormReady = function () {
            return this.state.formState.get('state') === FormState.Ready;
        };

        const _isFormChanged = self => {
            const currentData = getSaveData(self, self.state.formState.get('data'));
            const savedData = self.state.formState.get('savedData');

            function isDifferent(data1, data2, prefix) {
                if (typeof data1 === 'object' && typeof data2 === 'object' && data1 && data2) {
                    const keys = new Set([...Object.keys(data1), ...Object.keys(data2)]);
                    for (const key of keys) {
                        if (isDifferent(data1[key], data2[key], `${prefix}/${key}`)) {
                            return true;
                        }
                    }
                } else if (data1 !== data2) {
                    // console.log(prefix);
                    return true;
                }
                return false;
            }

            const result = isDifferent(currentData, savedData, '');

            return result;
        };

        proto.isFormChanged = function () {
            const settings = this.state.formSettings;

            if (!settings.leaveConfirmation) return false;

            if (settings.getPreSubmitUpdater) {
                // getPreSubmitUpdater is an async function. We cannot do anything async here. So to be on the safe side,
                // we simply assume that the form has been changed.
                return true;
            }

            return _isFormChanged(this);
        };

        proto.isFormChangedAsync = async function () {
            const settings = this.state.formSettings;

            if (!settings.leaveConfirmation) return false;

            if (settings.getPreSubmitUpdater) {
                const preSubmitUpdater = await settings.getPreSubmitUpdater();

                await new Promise((resolve, reject) => {
                    this.setState(previousState => ({
                        formState: previousState.formState.withMutations(mutState => {
                            mutState.update('data', stateData => stateData.withMutations(preSubmitUpdater));
                        })
                    }), resolve);
                });
            }

            return _isFormChanged(this);

        };

        proto.isFormValidationShown = function () {
            return this.state.formState.get('isValidationShown');
        };

        proto.addFormValidationClass = function (className, name) {
            if (this.isFormValidationShown()) {
                const error = this.getFormError(name);
                if (error) {
                    return className + ' is-invalid';
                } else {
                    return className + ' is-valid';
                }
            } else {
                return className;
            }
        };

        proto.getFormValidationMessage = function (name) {
            if (this.isFormValidationShown()) {
                return this.getFormError(name);
            } else {
                return '';
            }
        };

        proto.showFormValidation = function () {
            this.setState(previousState => ({formState: previousState.formState.set('isValidationShown', true)}));
        };

        proto.hideFormValidation = function () {
            this.setState(previousState => ({formState: previousState.formState.set('isValidationShown', false)}));
        };

        proto.isFormWithoutErrors = function () {
            return !this.state.formState.get('data').find(attr => attr.get('error'));
        };

        proto.isFormServerValidated = function () {
            return !this.state.formSettings.serverValidation || this.state.formSettings.serverValidation.changed.every(attr => this.state.formState.getIn(['data', attr, 'serverValidated']));
        };

        proto.getFormStatusMessageText = function () {
            return this.state.formState.get('statusMessageText');
        };

        proto.getFormStatusMessageSeverity = function () {
            return this.state.formState.get('statusMessageSeverity');
        };

        proto.setFormStatusMessage = function (severity, text) {
            this.setState(previousState => ({
                formState: previousState.formState.withMutations(map => {
                    map.set('statusMessageText', text);
                    map.set('statusMessageSeverity', severity);
                })
            }));
        };

        proto.clearFormStatusMessage = function () {
            this.setState(previousState => ({
                formState: previousState.formState.withMutations(map => {
                    map.set('statusMessageText', '');
                })
            }));
        };

        proto.enableForm = function () {
            this.setState(previousState => ({formState: previousState.formState.set('isDisabled', false)}));
        };

        proto.disableForm = function () {
            this.setState(previousState => ({formState: previousState.formState.set('isDisabled', true)}));
        };

        proto.isFormDisabled = function () {
            return this.state.formState.get('isDisabled');
        };

        proto.formHandleErrors = async function (fn) {
            const t = this.props.t;
            try {
                await fn();
            } catch (error) {
                if (error instanceof interoperableErrors.ChangedError) {
                    this.disableForm();
                    this.setFormStatusMessage('danger',
                        <span>
                            <strong>{t('yourUpdatesCannotBeSaved')}</strong>{' '}
                            {t('someoneElseHasIntroducedModificationIn')}
                        </span>
                    );
                    return;
                }

                if (error instanceof interoperableErrors.NamespaceNotFoundError) {
                    this.disableForm();
                    this.setFormStatusMessage('danger',
                        <span>
                            <strong>{t('yourUpdatesCannotBeSaved')}</strong>{' '}
                            {t('itSeemsThatSomeoneElseHasDeletedThe')}
                        </span>
                    );
                    return;
                }

                if (error instanceof interoperableErrors.NotFoundError) {
                    this.disableForm();
                    this.setFormStatusMessage('danger',
                        <span>
                            <strong>{t('yourUpdatesCannotBeSaved')}</strong>{' '}
                            {t('itSeemsThatSomeoneElseHasDeletedThe-1')}
                        </span>
                    );
                    return;
                }

                throw error;
            }
        };

        return {};
    }
});

function filterData(obj, allowedKeys) {
    const result = {};
    for (const key in obj) {
        if (key === 'originalHash') {
            result[key] = obj[key];
        } else {
            for (const allowedKey of allowedKeys) {
                if ((typeof allowedKey === 'function' && allowedKey(key)) || allowedKey === key) {
                    result[key] = obj[key];
                    break;
                }
            }
        }
    }

    return result;
}

export {
    withForm,
    Form,
    Fieldset,
    StaticField,
    InputField,
    CheckBox,
    CheckBoxGroup,
    RadioGroup,
    TextArea,
    ColorPicker,
    DateTimePicker,
    Dropdown,
    AlignedRow,
    ButtonRow,
    Button,
    ListCreator,
    TreeTableSelect,
    TableSelect,
    TableSelectMode,
    ACEEditor,
    FormSendMethod,
    filterData
}<|MERGE_RESOLUTION|>--- conflicted
+++ resolved
@@ -181,12 +181,8 @@
         if (id) {
             const validationMsg = id && owner.getFormValidationMessage(id);
             if (validationMsg) {
-<<<<<<< HEAD
                 validationBlock =
                     <small className="form-text invalid-feedback" id={htmlId + '_help_validation'}>{validationMsg}</small>;
-=======
-                validationBlock = <small className="form-text text-muted" id={htmlId + '_help_validation'}>{validationMsg}</small>;
->>>>>>> 63e99383
             }
         }
 
@@ -466,18 +462,12 @@
 
                         return wrapInput(id, htmlId, owner, props.format, '', props.label, props.help,
                             <div className={`form-group form-check my-2 ${this.props.className}`}>
-<<<<<<< HEAD
-                                <input className={inputClassName} type="checkbox" checked={owner.getFormValue(id)}
-                                       id={htmlId} aria-describedby={htmlId + '_help'}
-                                       onChange={evt => owner.updateFormValue(id, !owner.getFormValue(id))}
-                                       disabled={props.disabled}/>
-=======
                                 <input className={inputClassName} type="checkbox"
                                        checked={owner.getFormValue(id)}
                                        id={htmlId}
                                        aria-describedby={htmlId + '_help'}
-                                       onChange={evt => owner.updateFormValue(id, !owner.getFormValue(id))}/>
->>>>>>> 63e99383
+                                       onChange={evt => owner.updateFormValue(id, !owner.getFormValue(id))}
+                                       disabled={props.disabled}/>
                                 <label className={styles.checkboxText} htmlFor={htmlId}>{props.text}</label>
                             </div>
                         );
@@ -640,18 +630,13 @@
         const className = owner.addFormValidationClass('form-control ' + (props.className || ''), id);
 
         return wrapInput(id, htmlId, owner, props.format, '', props.label, props.help,
-<<<<<<< HEAD
-            <textarea id={htmlId} placeholder={props.placeholder} value={owner.getFormValue(id) || ''}
-                      className={className} aria-describedby={htmlId + '_help'} onChange={this.onChange}
-                      disabled={props.disabled}/>
-=======
             <textarea id={htmlId}
                       placeholder={props.placeholder}
                       value={owner.getFormValue(id) || ''}
                       className={className}
                       aria-describedby={htmlId + '_help'}
-                      onChange={this.onChange}></textarea>
->>>>>>> 63e99383
+                      onChange={this.onChange}
+                      disabled={props.disabled}/>
         );
     }
 }
@@ -1542,11 +1527,7 @@
         height: PropTypes.string,
         mode: PropTypes.string,
         format: PropTypes.string,
-<<<<<<< HEAD
         readOnly: PropTypes.bool,
-=======
-        readOnly: PropTypes.bool
->>>>>>> 63e99383
     }
 
     render() {
