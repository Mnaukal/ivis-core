'use strict';

import React, {Component} from 'react';
import ReactDOMServer from 'react-dom/server';
import PropTypes from 'prop-types';
import {withTranslation} from './i18n';

import jQuery from 'jquery';

import 'datatables.net';
import 'datatables.net-bs4';
import 'datatables.net-bs4/css/dataTables.bootstrap4.css';

import axios from './axios';

import {withPageHelpers} from './page'
import {withAsyncErrorHandler, withErrorHandling} from './error-handling';
import styles from "./styles.scss";
import {getUrl} from "./urls";
import {withComponentMixins} from "./decorator-helpers";

//dtFactory();
//dtSelectFactory();


const TableSelectMode = {
    NONE: 0,
    SINGLE: 1,
    MULTI: 2
};

@withComponentMixins([
    withTranslation,
    withErrorHandling,
    withPageHelpers
], ['refresh'])
class Table extends Component {
    constructor(props) {
        super(props);
        this.mounted = false;
        this.selectionMap = this.getSelectionMap(props);
    }

    static propTypes = {
        dataUrl: PropTypes.string,
        data: PropTypes.array,
        columns: PropTypes.array,
        selectMode: PropTypes.number,
        selection: PropTypes.oneOfType([PropTypes.array, PropTypes.string, PropTypes.number]),
        selectionKeyIndex: PropTypes.number,
        selectionAsArray: PropTypes.bool,
        onSelectionChangedAsync: PropTypes.func,
        onSelectionDataAsync: PropTypes.func,
        withHeader: PropTypes.bool,
        refreshInterval: PropTypes.number,
        pageLength: PropTypes.number,
<<<<<<< HEAD
        lengthMenu: PropTypes.arrayOf(PropTypes.number),
=======
        order: PropTypes.array,
>>>>>>> d61a8a6f
        search: PropTypes.string, // initial value of the search field
        searchCols: PropTypes.arrayOf(PropTypes.string), // should have same length as `columns`, set items to `null` to prevent search
        order: PropTypes.arrayOf(PropTypes.array),
    }

    static defaultProps = {
        selectMode: TableSelectMode.NONE,
        selectionKeyIndex: 0,
        pageLength: 50,
<<<<<<< HEAD
        lengthMenu: [10, 25, 50, 100, 250]
=======
        order: [[0, 'asc']]
>>>>>>> d61a8a6f
    }

    refresh() {
        if (this.table) {
            this.table.rows().draw('page');
        }
    }

    getSelectionMap(props) {
        let selArray = [];
        if (props.selectMode === TableSelectMode.SINGLE && !this.props.selectionAsArray) {
            if (props.selection !== null && props.selection !== undefined) {
                selArray = [props.selection];
            } else {
                selArray = [];
            }
        } else if ((props.selectMode === TableSelectMode.SINGLE && this.props.selectionAsArray) || props.selectMode === TableSelectMode.MULTI) {
            selArray = props.selection || [];
        }

        const selMap = new Map();

        for (const elem of selArray) {
            selMap.set(elem, undefined);
        }

        if (props.data) {
            for (const rowData of props.data) {
                const key = rowData[props.selectionKeyIndex];
                if (selMap.has(key)) {
                    selMap.set(key, rowData);
                }
            }

        } else if (this.table) {
            this.table.rows().every(function() {
                const rowData = this.data();
                const key = rowData[props.selectionKeyIndex];
                if (selMap.has(key)) {
                    selMap.set(key, rowData);
                }
            });
        }

        return selMap;
    }

    updateSelectInfo() {
        if (!this.jqSelectInfo) {
            return; // If the table is updated very quickly after mounting, the datatable may not be initialized yet.
        }

        const t = this.props.t;

        const count = this.selectionMap.size;
        if (this.selectionMap.size > 0) {
            const jqInfo = jQuery('<span>' + t('countEntriesSelected', { count }) + ' </span>');
            const jqDeselectLink = jQuery('<a href="">Deselect all.</a>').on('click', ::this.deselectAll);

            this.jqSelectInfo.empty().append(jqInfo).append(jqDeselectLink);
        } else {
            this.jqSelectInfo.empty();
        }
    }

    @withAsyncErrorHandler
    async fetchData(data, callback) {
        // This custom ajax fetch function allows us to properly handle the case when the user is not authenticated.
        const response = await axios.post(getUrl(this.props.dataUrl), data);
        callback(response.data);
    }

    @withAsyncErrorHandler
    async fetchAndNotifySelectionData() {
        if (this.props.onSelectionDataAsync) {
            if (!this.props.data) {
                const keysToFetch = [];
                for (const pair of this.selectionMap.entries()) {
                    if (!pair[1]) {
                        keysToFetch.push(pair[0]);
                    }
                }

                if (keysToFetch.length > 0) {
                    const response = await axios.post(getUrl(this.props.dataUrl), {
                        operation: 'getBy',
                        column: this.props.selectionKeyIndex,
                        values: keysToFetch
                    });

                    const oldSelectionMap = this.selectionMap;
                    this.selectionMap = new Map();
                    for (const row of response.data) {
                        const key = row[this.props.selectionKeyIndex];
                        if (oldSelectionMap.has(key)) {
                            this.selectionMap.set(key, row);
                        }
                    }

                    if (this.selectionMap.size !== oldSelectionMap.size) {
                        this.notifySelection(this.props.onSelectionChangedAsync, this.selectionMap);
                    }
                }
            }

            // noinspection JSIgnoredPromiseFromCall
            this.notifySelection(this.props.onSelectionDataAsync, this.selectionMap);
        }
    }

    shouldComponentUpdate(nextProps, nextState) {
        const nextSelectionMap = this.getSelectionMap(nextProps);

        let updateDueToSelectionChange = false;
        if (nextSelectionMap.size !== this.selectionMap.size) {
            updateDueToSelectionChange = true;
        } else {
            for (const key of this.selectionMap.keys()) {
                if (!nextSelectionMap.has(key)) {
                    updateDueToSelectionChange = true;
                    break;
                }
            }
        }

        this.selectionMap = nextSelectionMap;

        return updateDueToSelectionChange || this.props.data !== nextProps.data || this.props.dataUrl !== nextProps.dataUrl;
    }

    componentDidMount() {
        this.mounted = true;

        const columns = this.props.columns.slice();

        // XSS protection and actions rendering
        for (const column of columns) {
            if (column.actions) {
                const createdCellFn = (td, data, rowData) => {
                    const linksContainer = jQuery(`<span class="${styles.actionLinks}"/>`);

                    let actions = column.actions(rowData);
                    let options = {};

                    if (!Array.isArray(actions)) {
                        options = actions;
                        actions = actions.actions;
                    }

                    for (const action of actions) {
                        if (action.action) {
                            const html = ReactDOMServer.renderToStaticMarkup(<a href="">{action.label}</a>);
                            const elem = jQuery(html);
                            elem.click((evt) => { evt.preventDefault(); action.action(this) });
                            linksContainer.append(elem);

                        } else if (action.link) {
                            const html = ReactDOMServer.renderToStaticMarkup(<a href={action.link}>{action.label}</a>);
                            const elem = jQuery(html);
                            elem.click((evt) => { evt.preventDefault(); this.navigateTo(action.link) });
                            linksContainer.append(elem);

                        } else if (action.href) {
                            const html = ReactDOMServer.renderToStaticMarkup(<a href={action.href}>{action.label}</a>);
                            const elem = jQuery(html);
                            linksContainer.append(elem);

                        } else {
                            const html = ReactDOMServer.renderToStaticMarkup(<span>{action.label}</span>);
                            const elem = jQuery(html);
                            linksContainer.append(elem);
                        }
                    }

                    if (options.refreshTimeout) {
                        const currentMS = Date.now();

                        if (!this.refreshTimeoutAt || this.refreshTimeoutAt > currentMS + options.refreshTimeout) {
                            clearTimeout(this.refreshTimeoutId);

                            this.refreshTimeoutAt = currentMS + options.refreshTimeout;

                            this.refreshTimeoutId = setTimeout(() => {
                                this.refreshTimeoutAt = 0;
                                this.refresh();
                            }, options.refreshTimeout);
                        }
                    }

                    jQuery(td).html(linksContainer);
                };

                column.type = 'html';
                column.createdCell = createdCellFn;
                column.render = () => '';

                if (!('data' in column)) {
                    column.data = null;
                    column.orderable = false;
                    column.searchable = false;
                }
            } else {
                const originalRender = column.render;
                column.render = (data, ...rest) => {
                    if (originalRender) {
                        const markup = originalRender(data, ...rest);
                        return ReactDOMServer.renderToStaticMarkup(<div>{markup}</div>);
                    } else {
                        return ReactDOMServer.renderToStaticMarkup(<div>{data}</div>)
                    }
                };
            }

            column.title = ReactDOMServer.renderToStaticMarkup(<div>{column.title}</div>);
        }

        const dtOptions = {
            columns,
            order: [...this.props.order],
            autoWidth: false,
            pageLength: this.props.pageLength,
            lengthMenu: this.props.lengthMenu,
            dom: // This overrides Bootstrap 4 settings. It may need to be updated if there are updates in the DataTables Bootstrap 4 plugin.
                "<'row'<'col-sm-12 col-md-6'l><'col-sm-12 col-md-6'f>>" +
                "<'row'<'col-sm-12'<'" + styles.dataTableTable + "'tr>>>" +
                "<'row'<'col-sm-12 col-md-5'i><'col-sm-12 col-md-7'p>>"
        };
        if (this.props.search)
            dtOptions.search = { search: this.props.search };
        if (this.props.searchCols) {
            dtOptions.searchCols = this.props.searchCols.map(value => value !== null ? ({
                search: value,
            }) : null)
        }
        if (this.props.order)
            dtOptions.order = this.props.order;

        const self = this;
        dtOptions.createdRow = function(row, data) {
            const rowKey = data[self.props.selectionKeyIndex];

            if (self.selectionMap.has(rowKey)) {
                jQuery(row).addClass('selected');
            }

            jQuery(row).on('click', () => {
                const selectionMap = self.selectionMap;

                if (self.props.selectMode === TableSelectMode.SINGLE) {
                    if (selectionMap.size !== 1 || !selectionMap.has(rowKey)) {
                        // noinspection JSIgnoredPromiseFromCall
                        self.notifySelection(self.props.onSelectionChangedAsync, new Map([[rowKey, data]]));
                    }

                } else if (self.props.selectMode === TableSelectMode.MULTI) {
                    const newSelMap = new Map(selectionMap);

                    if (selectionMap.has(rowKey)) {
                        newSelMap.delete(rowKey);
                    } else {
                        newSelMap.set(rowKey, data);
                    }

                    // noinspection JSIgnoredPromiseFromCall
                    self.notifySelection(self.props.onSelectionChangedAsync, newSelMap);
                }
            });
        };

        const t = this.props.t;
        dtOptions.language = {
          "sEmptyTable":     t("dTsEmptyTable"),
          "sInfo":           t("dTsInfo"),
          "sInfoEmpty":      t("dTsInfoEmpty"),
          "sInfoFiltered":   t("dTsInfoFiltered"),
          "sInfoPostFix":    t("dTsInfoPostFix"),
          "sInfoThousands":  t("dTsInfoThousands"),
          "sLengthMenu":     t("dTsLengthMenu"),
          "sLoadingRecords": t("dTsLoadingRecords"),
          "sProcessing":     t("dTsProcessing"),
          "sSearch":         t("dTsSearch"),
          "sZeroRecords":    t("dTsZeroRecords"),
          "oPaginate": {
            "sFirst":    t("dTsFirst"),
            "sLast":     t("dTsLast"),
            "sNext":     t("dTsNext"),
            "sPrevious": t("dTsPrevious")
          },
          "oAria": {
           "sSortAscending":  t("dTsSortAscending"),
           "sSortDescending": t("dTsSortDescending")
          }
       }

        dtOptions.initComplete = function() {
            self.jqSelectInfo = jQuery('<div class="dataTable_selection_info"/>');
            const jqWrapper = jQuery(self.domTable).parents('.dataTables_wrapper');
            jQuery('.dataTables_info', jqWrapper).after(self.jqSelectInfo);

            self.updateSelectInfo();
        };

        if (this.props.data) {
            dtOptions.data = this.props.data;
        } else {
            dtOptions.serverSide = true;
            dtOptions.ajax = ::this.fetchData;
        }

        this.table = jQuery(this.domTable).DataTable(dtOptions);

        if (this.props.refreshInterval) {
            this.refreshIntervalId = setInterval(() => this.refresh(), this.props.refreshInterval);
        }

        this.table.on('destroy.dt', () => {
           clearInterval(this.refreshIntervalId);
           clearTimeout(this.refreshTimeoutId);
        });

        // noinspection JSIgnoredPromiseFromCall
        this.fetchAndNotifySelectionData();
    }

    componentDidUpdate(prevProps, prevState) {
        if (this.props.data) {
            this.table.clear();
            this.table.rows.add(this.props.data);
        } else {
            // XXX: Changing URL changing from data to dataUrl is not implemented
            this.refresh();
        }

        const self = this;
        this.table.rows().every(function() {
            const key = this.data()[self.props.selectionKeyIndex];
            if (self.selectionMap.has(key)) {
                jQuery(this.node()).addClass('selected');
            } else {
                jQuery(this.node()).removeClass('selected');
            }
        });

        this.updateSelectInfo();

        // noinspection JSIgnoredPromiseFromCall
        this.fetchAndNotifySelectionData();
    }

    componentWillUnmount() {
        this.mounted = false;
        clearInterval(this.refreshIntervalId);
        clearTimeout(this.refreshTimeoutId);
    }

    async notifySelection(eventCallback, newSelectionMap) {
        if (this.mounted && eventCallback) {
            const selPairs = Array.from(newSelectionMap).sort((l, r) => l[0] - r[0]);

            let data = selPairs.map(entry => entry[1]);
            let sel = selPairs.map(entry => entry[0]);

            if (this.props.selectMode === TableSelectMode.SINGLE && !this.props.selectionAsArray) {
                if (sel.length) {
                    sel = sel[0];
                    data = data[0];
                } else {
                    sel = null;
                    data = null;
                }
            }

            await eventCallback(sel, data);
        }
    }

    async deselectAll(evt) {
        evt.preventDefault();

        // noinspection JSIgnoredPromiseFromCall
        this.notifySelection(this.props.onSelectionChangedAsync, new Map());
    }

    render() {
        const t = this.props.t;
        const props = this.props;

        let className = 'table table-striped table-bordered';

        if (this.props.selectMode !== TableSelectMode.NONE) {
            className += ' table-hover';
        }

        return (
            <div>
                <table ref={(domElem) => { this.domTable = domElem; }} className={className} cellSpacing="0" width="100%" />
            </div>
        );
    }
}

export {
    Table,
    TableSelectMode
}<|MERGE_RESOLUTION|>--- conflicted
+++ resolved
@@ -54,25 +54,18 @@
         withHeader: PropTypes.bool,
         refreshInterval: PropTypes.number,
         pageLength: PropTypes.number,
-<<<<<<< HEAD
         lengthMenu: PropTypes.arrayOf(PropTypes.number),
-=======
         order: PropTypes.array,
->>>>>>> d61a8a6f
         search: PropTypes.string, // initial value of the search field
         searchCols: PropTypes.arrayOf(PropTypes.string), // should have same length as `columns`, set items to `null` to prevent search
-        order: PropTypes.arrayOf(PropTypes.array),
     }
 
     static defaultProps = {
         selectMode: TableSelectMode.NONE,
         selectionKeyIndex: 0,
         pageLength: 50,
-<<<<<<< HEAD
+        order: [[0, 'asc']],
         lengthMenu: [10, 25, 50, 100, 250]
-=======
-        order: [[0, 'asc']]
->>>>>>> d61a8a6f
     }
 
     refresh() {
